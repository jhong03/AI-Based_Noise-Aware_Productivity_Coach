import tkinter as tk
from tkinter import messagebox, ttk
import threading
import time
import sqlite3
from datetime import datetime, date
import os
import json
from pathlib import Path
import matplotlib.pyplot as plt
import matplotlib.dates as mdates
import matplotlib.patches as mpatches
from matplotlib.backends.backend_tkagg import FigureCanvasTkAgg
import numpy as np
import pandas as pd
from tkcalendar import DateEntry
from FYP import memory_guard, MemoryGuard
import sys
from io import StringIO

mem_guard = MemoryGuard(threshold_mb=5000, check_interval_sec=5)
mem_guard.start()
# === import your backend code ===
from FYP import (
    init_storage,
    init_reports_table,
    get_db_level,
    noise_category,
    classify_sound,
    save_noise_log,
    today_local_bounds,
    BASE_DIR,
    DB_PATH,
)
# ⛔️ DO NOT import the AI generator here anymore (it loads the model at startup)
# from ai_report_generator_local import generate_ai_report

# Initialize storage once
init_storage()
init_reports_table()
from background_retrain import background_retrain

# start background retraining once app launches
background_retrain(interval_hours=24)

# === Local DB connection helper ===
def get_connection():
    """Return a new SQLite connection to the same DB used by FYP.py."""
    return sqlite3.connect(DB_PATH, timeout=10, check_same_thread=False)


# === Tkinter App ===
class NoiseAwareApp(tk.Tk):
    def __init__(self):
        super().__init__()
        self.title("Noise-Aware Productivity Coach")
        self.default_geometry = "1100x700"
        self.geometry(self.default_geometry)
        self.resizable(False, False)

        # Theme configuration
        self.themes = {
            "light": {
                "bg": "#f0f0f0",
                "fg": "#1e1e1e",
                "button_bg": "#ffffff",
                "button_fg": "#1e1e1e",
                "button_active_bg": "#e0e0e0",
                "entry_bg": "#ffffff",
                "entry_fg": "#1e1e1e",
                "accent": "#4a90e2",
                "progress_trough": "#d9d9d9",
            },
            "dark": {
                "bg": "#1f2933",
                "fg": "#f5f5f5",
                "button_bg": "#323f4b",
                "button_fg": "#f5f5f5",
                "button_active_bg": "#3e4c59",
                "entry_bg": "#3e4c59",
                "entry_fg": "#f5f5f5",
                "accent": "#9f7aea",
                "progress_trough": "#52606d",
            },
        }
        self.current_theme = "light"
        self.style = ttk.Style()
        try:
            self.style.theme_use("clam")
        except tk.TclError:
            # Fallback to default theme if clam is not available
            self.style.theme_use("default")

        # Recording state
        self.recording_active = True
        self.app_running = True  # flag to stop threads safely
        self.session_id = None   # Pomodoro session ID tracking
        self.pomodoro_alert_enabled = True  # toggleable Pomodoro completion alerts
        self.mic_sensitivity = tk.IntVar(value=50)  # microphone sensitivity level
        self._mic_sensitivity_value = self.mic_sensitivity.get()
        self.mic_sensitivity.trace_add("write", self._cache_mic_sensitivity)
        self.preferred_name = ""

        # Settings persistence helpers
        self._settings_path = Path(BASE_DIR) / "user_settings.json"
        self._settings_save_after_id = None
        self._loading_preferences = False
        self._load_preferences()

        # Handle window close safely
        self.protocol("WM_DELETE_WINDOW", self.safe_quit)

        # Start passive monitoring in background
        threading.Thread(target=self.passive_monitor, daemon=True).start()

        # Container for frames (pages)
        self.container = tk.Frame(self)
        self.container.pack(side="top", fill="both", expand=True)
        self.container.grid_rowconfigure(0, weight=1)
        self.container.grid_columnconfigure(0, weight=1)

        self.frames = {}
        for F in (MainMenu, PomodoroPage, ReportPage, DetailedReportPage, SettingsPage):
            frame = F(self.container, self)
            self.frames[F] = frame
            frame.grid(row=0, column=0, sticky="nsew")

        self.apply_theme()
        self.show_frame(MainMenu)

    def show_frame(self, page):
        frame = self.frames[page]
        self._apply_geometry_for_frame(frame)
        if hasattr(frame, "on_show"):
            frame.on_show()
        frame.tkraise()

    def _apply_geometry_for_frame(self, frame):
        """Resize the root window based on the active frame."""
        desired_geometry = getattr(frame, "desired_geometry", self.default_geometry)
        if desired_geometry:
            self.geometry(desired_geometry)

    def passive_monitor(self):
        """Continuously record until app closes or muted."""
        while self.app_running:
            if self.recording_active:
                sensitivity = self.get_mic_sensitivity()
                audio_chunk, db = get_db_level(sensitivity=sensitivity)
                category = noise_category(db)
                label, confidence = classify_sound(audio_chunk)
                save_noise_log(db, category, label, confidence, session_id=self.session_id)
                # Small sleep to avoid pegging a CPU core

                poll_interval = 0.05 if self.recording_active else 1.0
                # When active but quiet (e.g., low RMS), you can stretch to 0.2 s:
                if db < 35:
                    poll_interval = 0.2
                time.sleep(poll_interval)
            else:
                time.sleep(1)  # pause monitoring when muted

    def start_pomodoro_session(self):
        """Start a new Pomodoro session (DB insert)."""
        conn = get_connection()
        cursor = conn.cursor()
        cursor.execute("""
            INSERT INTO PomodoroSession (start_time, status)
            VALUES (?, ?)
        """, (datetime.now().strftime("%Y-%m-%d %H:%M:%S"), "Running"))
        self.session_id = cursor.lastrowid
        conn.commit()
        conn.close()
        print(f"▶️ Pomodoro session started (ID={self.session_id})")

    def end_pomodoro_session(self, status="Completed"):
        """End current Pomodoro session."""
        if not self.session_id:
            return
        conn = get_connection()
        cursor = conn.cursor()
        cursor.execute("""
            UPDATE PomodoroSession
            SET end_time=?, status=?
            WHERE session_id=?
        """, (datetime.now().strftime("%Y-%m-%d %H:%M:%S"), status, self.session_id))
        conn.commit()
        conn.close()
        print(f"⏹ Pomodoro session {self.session_id} ended as {status}")
        self.session_id = None

    def safe_quit(self):
        """Force-terminate all threads, models, and subprocesses to free memory completely."""
        if messagebox.askokcancel("Quit", "Are you sure you want to exit?"):
            print("🧹 Cleaning up background tasks...")
            self._flush_preferences_to_disk()

            # Stop custom threads
            self.app_running = False
            self.recording_active = False

            import gc, os, signal, psutil, time

            # Give threads a moment to stop gracefully
            time.sleep(0.5)

            # 🧠 Try unloading models (AI + TF + Torch)
            try:
                import torch, gc
                torch.cuda.empty_cache()
                gc.collect()
                print("✅ Cleared PyTorch GPU cache and memory.")
            except Exception as e:
                print(f"⚠️ Torch cleanup skipped: {e}")

            try:
                import tensorflow as tf
                tf.keras.backend.clear_session()
                print("✅ TensorFlow session cleared.")
            except Exception as e:
                print(f"⚠️ TensorFlow cleanup skipped: {e}")

            try:
                import torch
                torch.cuda.empty_cache()
                print("✅ PyTorch cache cleared.")
            except Exception:
                pass

            gc.collect()

            # 🧩 Kill all background threads and subprocesses for this PID
            pid = os.getpid()
            process = psutil.Process(pid)
            for child in process.children(recursive=True):
                try:
                    child.terminate()
                except Exception:
                    pass

            # Give them 1s to terminate nicely
            gone, alive = psutil.wait_procs(process.children(recursive=True), timeout=1)
            for p in alive:
                try:
                    p.kill()
                except Exception:
                    pass

            # Close Tk
            try:
                self.destroy()
            except Exception:
                pass

            print("💀 Terminating Python process completely.")
            os.kill(pid, signal.SIGTERM)

    def set_theme(self, theme_name):
        """Update the current theme and refresh UI colors."""
        if theme_name not in self.themes:
            return
        if theme_name == self.current_theme:
            return
        self.current_theme = theme_name
        self.apply_theme()
        self._schedule_preferences_save()

    def set_pomodoro_alert_enabled(self, enabled):
        """Toggle the Pomodoro completion alert sound."""
        new_value = bool(enabled)
        if self.pomodoro_alert_enabled == new_value:
            return
        self.pomodoro_alert_enabled = new_value
        self._schedule_preferences_save()

    def set_preferred_name(self, name):
        """Persist the trimmed preferred name for downstream use."""
        sanitized = (name or "").strip()
        if self.preferred_name == sanitized:
            return
        self.preferred_name = sanitized
        self._schedule_preferences_save()

    def get_preferred_name(self):
        """Return the sanitized preferred name (empty string if unset)."""
        return getattr(self, "preferred_name", "").strip()

    def set_mic_sensitivity(self, value):
        """Update the microphone sensitivity (0-100)."""
        try:
            numeric_value = int(float(value))
        except (TypeError, ValueError):
            return
        numeric_value = max(0, min(100, numeric_value))
        if self.mic_sensitivity.get() != numeric_value:
            self.mic_sensitivity.set(numeric_value)
        if not self._loading_preferences:
            self._schedule_preferences_save()

    def get_mic_sensitivity(self):
        """Return the cached microphone sensitivity value for background threads."""
        return getattr(self, "_mic_sensitivity_value", 50)

    def _cache_mic_sensitivity(self, *_):
        """Cache IntVar value so worker threads can read without touching Tk state."""
        try:
            self._mic_sensitivity_value = int(self.mic_sensitivity.get())
        except tk.TclError:
            # Tk may be shutting down; keep the last known value.
            pass

    def adjust_mic_sensitivity(self, delta):
        """Incrementally adjust microphone sensitivity."""
        self.set_mic_sensitivity(self.mic_sensitivity.get() + delta)

    def _load_preferences(self):
        """Load persisted user preferences from disk."""
        if self._loading_preferences:
            return

        self._loading_preferences = True
        try:
            data = {}
            try:
                self._settings_path.parent.mkdir(parents=True, exist_ok=True)
                if self._settings_path.exists():
                    with self._settings_path.open("r", encoding="utf-8") as fp:
                        data = json.load(fp)
            except (OSError, json.JSONDecodeError) as exc:
                print(f"⚠️ Unable to load settings from {self._settings_path}: {exc}")
                data = {}

            theme = data.get("theme")
            if isinstance(theme, str) and theme in self.themes:
                self.current_theme = theme

            mic_value = data.get("mic_sensitivity")
            try:
                if mic_value is not None:
                    numeric_value = int(float(mic_value))
                    numeric_value = max(0, min(100, numeric_value))
                    if self.mic_sensitivity.get() != numeric_value:
                        self.mic_sensitivity.set(numeric_value)
            except (TypeError, ValueError):
                pass

            if "pomodoro_alert_enabled" in data:
                self.pomodoro_alert_enabled = bool(data.get("pomodoro_alert_enabled"))

            name = data.get("preferred_name")
            if isinstance(name, str):
                self.preferred_name = name.strip()
        finally:
            self._loading_preferences = False

    def _schedule_preferences_save(self, delay_ms=500):
        """Debounce writes of user settings to disk."""
        if self._loading_preferences:
            return

        if self._settings_save_after_id is not None:
            try:
                self.after_cancel(self._settings_save_after_id)
            except ValueError:
                pass

        self._settings_save_after_id = self.after(delay_ms, self._write_preferences_to_disk)

    def _write_preferences_to_disk(self):
        """Persist current settings to the JSON file."""
        self._settings_save_after_id = None
        payload = {
            "theme": self.current_theme,
            "mic_sensitivity": int(self.get_mic_sensitivity()),
            "pomodoro_alert_enabled": bool(self.pomodoro_alert_enabled),
            "preferred_name": self.get_preferred_name(),
        }

        try:
            self._settings_path.parent.mkdir(parents=True, exist_ok=True)
            tmp_path = self._settings_path.with_suffix(self._settings_path.suffix + ".tmp")
            with tmp_path.open("w", encoding="utf-8") as fp:
                json.dump(payload, fp, indent=2)
            tmp_path.replace(self._settings_path)
        except OSError as exc:
            print(f"⚠️ Unable to save settings to {self._settings_path}: {exc}")

    def _flush_preferences_to_disk(self):
        """Synchronously write settings, cancelling any pending debounced save."""
        if self._settings_save_after_id is not None:
            try:
                self.after_cancel(self._settings_save_after_id)
            except ValueError:
                pass
            self._settings_save_after_id = None
        self._write_preferences_to_disk()

    def play_pomodoro_alert(self):
        """Play the default system alert sound for Pomodoro completions."""
        try:
            self.bell()
        except tk.TclError:
            # Fallback: silently ignore if the platform cannot play the bell.
            pass

    def apply_theme(self):
        """Apply the current theme colors to the entire UI."""
        colors = self.themes[self.current_theme]
        self.configure(bg=colors["bg"])
        self.container.configure(bg=colors["bg"])
        self.style.configure(
            "Theme.Horizontal.TProgressbar",
            background=colors["accent"],
            troughcolor=colors["progress_trrough"] if "progress_trrough" in colors else colors["progress_trough"],
            bordercolor=colors["bg"],
            lightcolor=colors["accent"],
            darkcolor=colors["accent"],
        )

        for frame in self.frames.values():
            self._apply_theme_to_widget(frame, colors)
            if hasattr(frame, "on_theme_applied"):
                frame.on_theme_applied(colors)

    def _apply_theme_to_widget(self, widget, colors):
        """Recursively apply theme colors to widgets within frames, skipping special widgets that don't support 'bg'."""
        from tkcalendar import DateEntry
        from matplotlib.backends.backend_tkagg import FigureCanvasTkAgg

        # skip widgets that shouldn't be themed recursively
        skip_types = (DateEntry, FigureCanvasTkAgg)
        if isinstance(widget, skip_types):
            return

        # --- Base background containers ---
        if isinstance(widget, (tk.Frame, tk.LabelFrame, tk.Toplevel)):
            widget.configure(bg=colors["bg"])

        if isinstance(widget, tk.Canvas):
            widget.configure(bg=colors["bg"], highlightbackground=colors["bg"])

        # --- Standard widgets ---
        try:
            if isinstance(widget, tk.Label):
                widget.configure(bg=colors["bg"], fg=colors["fg"])
            elif isinstance(widget, tk.Button):
                widget.configure(
                    bg=colors["button_bg"],
                    fg=colors["button_fg"],
                    activebackground=colors["button_active_bg"],
                    activeforeground=colors["button_fg"],
                    highlightbackground=colors["bg"],
                )
            elif isinstance(widget, tk.Radiobutton):
                widget.configure(
                    bg=colors["bg"],
                    fg=colors["fg"],
                    activebackground=colors["button_active_bg"],
                    selectcolor=colors["bg"],
                    highlightbackground=colors["bg"],
                )
            elif isinstance(widget, tk.Checkbutton):
                widget.configure(
                    bg=colors["bg"],
                    fg=colors["fg"],
                    activebackground=colors["button_active_bg"],
                    selectcolor=colors["bg"],
                    highlightbackground=colors["bg"],
                )
            elif isinstance(widget, tk.Entry):
                widget.configure(
                    bg=colors["entry_bg"],
                    fg=colors["entry_fg"],
                    insertbackground=colors["fg"],
                    highlightbackground=colors["bg"],
                )
            elif isinstance(widget, tk.Text):
                widget.configure(
                    bg=colors["entry_bg"],
                    fg=colors["entry_fg"],
                    insertbackground=colors["fg"],
                    highlightbackground=colors["bg"],
                )
            elif isinstance(widget, tk.Scale):
                widget.configure(
                    bg=colors["bg"],
                    fg=colors["fg"],
                    highlightbackground=colors["bg"],
                    troughcolor=colors.get("progress_trough", colors["bg"]),
                    activebackground=colors["accent"],
                )
            elif isinstance(widget, ttk.Progressbar):
                widget.configure(style="Theme.Horizontal.TProgressbar")
        except Exception:
            # some third-party widgets (e.g. tkcalendar internals) don't accept bg/fg
            pass

        # --- Recurse into children safely ---
        for child in widget.winfo_children():
            self._apply_theme_to_widget(child, colors)

    def show_log_window(self):
        if hasattr(self, "log_window") and self.log_window.winfo_exists():
            self.log_window.lift()
            return

        self.log_window = tk.Toplevel(self)
        self.log_window.title("Live System Logs")
        self.log_window.geometry("650x450")
        self.log_window.configure(bg=self.themes[self.current_theme]["bg"])

        # Text area styled like a terminal
        self.log_text_area = tk.Text(
            self.log_window,
            wrap="word",
            state="disabled",
            bg="#1e1e1e",
            fg="#00ff66",
            insertbackground="#00ff66",
        )
        self.log_text_area.pack(fill="both", expand=True)

        scrollbar = tk.Scrollbar(self.log_window, command=self.log_text_area.yview)
        scrollbar.pack(side="right", fill="y")
        self.log_text_area.config(yscrollcommand=scrollbar.set)

        # ✅ Redirect prints from this point onwards
        self.redirect_print_to_gui()

    class DualOutput:
        def __init__(self, widget):
            self.widget = widget
            self.console = sys.__stdout__

        def write(self, text):
            try:
                if self.widget and self.widget.winfo_exists():
                    self.widget.config(state="normal")
                    self.widget.insert(tk.END, text)
                    self.widget.see(tk.END)
                    self.widget.config(state="disabled")
            except:  # GUI closed → just write to terminal
                pass

            # Always still print to terminal
            self.console.write(text)

        def flush(self):
            self.console.flush()

    # ✅ 3) Bind print() output to the live log window
    def redirect_print_to_gui(self):
        if hasattr(self, "log_text_area"):
            sys.stdout = self.DualOutput(self.log_text_area)


# === Main Menu Page ===
class MainMenu(tk.Frame):
    desired_geometry = "800x600"

    def __init__(self, parent, controller):
        super().__init__(parent)

        self.controller = controller
        self.mic_test_running = False  # mic test state

        # === Top Navigation Bar (restored button layout with labels for clarity) ===
        self.nav_frame = tk.Frame(self)
        self.nav_frame.pack(fill="x", pady=(10, 5))

<<<<<<< HEAD
        button_container = tk.Frame(self.nav_frame)
        button_container.pack()

=======
>>>>>>> 2e46b25f
        button_config = [
            ("View Reports 📑", lambda: controller.show_frame(ReportPage)),
            ("Open Settings ⚙️", lambda: controller.show_frame(SettingsPage)),
            ("Live Log 🖥️", self.controller.show_log_window),
        ]

        for text, command in button_config:
            tk.Button(
<<<<<<< HEAD
                button_container,
=======
                self.nav_frame,
>>>>>>> 2e46b25f
                text=text,
                command=command,
                cursor="hand2",
                padx=10,
                pady=2,
            ).pack(side="left", padx=5)

        # === Date & Time ===
        self.datetime_label = tk.Label(self, text="", font=("Arial", 12))
        self.datetime_label.pack(pady=5)
        self.update_datetime()

        # === Title ===
        tk.Label(self, text="NOISE-AWARE PRODUCTIVITY COACH",
                 font=("Arial", 16, "bold")).pack(pady=10)

        # === Preferred Name Entry ===
        name_frame = tk.Frame(self)
        name_frame.pack(pady=(5, 0))
        tk.Label(name_frame, text="Preferred Name:").pack(side="left", padx=(0, 5))
        self.name_var = tk.StringVar(value=controller.get_preferred_name())
        self.name_entry = tk.Entry(name_frame, textvariable=self.name_var, width=25)
        self.name_entry.pack(side="left")
        self.name_var.trace_add(
            "write", lambda *_: self.controller.set_preferred_name(self.name_var.get())
        )

        # === Buttons ===
        tk.Button(self, text="Start Pomodoro Session",
                  command=self.navigate_to_pomodoro).pack(pady=5)

        # Mic Test button
        self.mic_test_btn = tk.Button(self, text="🎤 Start Mic Test",
                                      command=self.toggle_mic_test)
        self.mic_test_btn.pack(pady=5)

        # Progress bar (hidden until test starts)
        self.progress = ttk.Progressbar(self, orient="horizontal",
                                        length=300, mode="determinate", maximum=100)
        self.progress.pack(pady=5)
        self.progress.pack_forget()

        # Speaker toggle button
        self.speaker_btn = tk.Button(self, text="🔊", font=("Arial", 14),
                                     command=self.toggle_recording)
        self.speaker_btn.pack(pady=5)

        # Quit button
        tk.Button(self, text="❌ Quit", fg="red",
                  command=controller.safe_quit).pack(pady=10)

        # === Memo ===
        tk.Label(self, text="Memo:").pack()
        self.memo_entry = tk.Entry(self, width=40)
        self.memo_entry.pack(pady=5)

        # === Tip of the Day ===
        tk.Label(self, text="Tip of the Day: Stay Hydrated!",
                 font=("Arial", 10, "italic")).pack(pady=10)

    def update_datetime(self):
        now = datetime.now().strftime("%b %d, %Y %I:%M %p")
        self.datetime_label.config(text=now)
        self.after(1000, self.update_datetime)

    def navigate_to_pomodoro(self):
        """Ensure a preferred name is provided before opening the Pomodoro page."""
        name = self.controller.get_preferred_name()
        if not name:
            messagebox.showwarning(
                "Preferred Name Required",
                "Please enter your preferred name so we can tailor your Pomodoro support."
            )
            self.name_entry.focus_set()
            return
        if self.name_var.get() != name:
            self.name_var.set(name)
        self.controller.show_frame(PomodoroPage)

    def toggle_mic_test(self):
        """Toggle microphone intensity testing."""
        if not self.mic_test_running:
            self.mic_test_running = True
            self.mic_test_btn.config(text="🛑 Stop Mic Test")
            self.progress.pack()
            self.update_mic_bar()
        else:
            self.mic_test_running = False
            self.mic_test_btn.config(text="🎤 Start Mic Test")
            self.progress.pack_forget()

    def update_mic_bar(self):
        if not self.mic_test_running:
            return
        audio_chunk, db = get_db_level(sensitivity=self.controller.mic_sensitivity.get())
        intensity = min(max(db, 0), 100)
        self.progress["value"] = intensity
        self.after(50, self.update_mic_bar)

    def on_show(self):
        """Refresh the preferred name entry whenever the page becomes visible."""
        current_name = self.controller.get_preferred_name()
        if self.name_var.get() != current_name:
            self.name_var.set(current_name)

    def toggle_recording(self):
        """Toggle passive monitoring ON/OFF."""
        self.controller.recording_active = not self.controller.recording_active
        self.speaker_btn.config(text="🔊" if self.controller.recording_active else "🔇")


# === Pomodoro Page ===
class PomodoroPage(tk.Frame):
    desired_geometry = "1000x700"

    def __init__(self, parent, controller):
        super().__init__(parent)
        self.controller = controller
        self.running = False
        self.remaining = 0

        tk.Label(self, text="Pomodoro Timer", font=("Arial", 14, "bold")).pack(pady=10)

        self.timer_label = tk.Label(self, text="00:00", font=("Arial", 28))
        self.timer_label.pack(pady=10)

        tk.Button(self, text="25 min Session",
                  command=lambda: self.start_pomodoro(25 * 60, is_work=True)).pack(pady=5)
        tk.Button(self, text="5 min Break",
                  command=lambda: self.start_pomodoro(5 * 60, is_work=False)).pack(pady=5)
        tk.Button(self, text="15 min Break",
                  command=lambda: self.start_pomodoro(15 * 60, is_work=False)).pack(pady=5)

        tk.Button(self, text="Reset", command=self.reset_timer).pack(pady=10)
        tk.Button(self, text="Back", command=lambda: controller.show_frame(MainMenu)).pack(pady=5)

    def start_pomodoro(self, seconds, is_work=True):
        if self.running:
            return
        self.running = True
        self.remaining = seconds

        if is_work:
            self.controller.start_pomodoro_session()

        self.update_timer(is_work)

    def update_timer(self, is_work):
        if not self.running:
            return
        mins, secs = divmod(self.remaining, 60)
        self.timer_label.config(text=f"{mins:02d}:{secs:02d}")
        if self.remaining > 0:
            self.remaining -= 1
            self.after(1000, lambda: self.update_timer(is_work))
        else:
            self.running = False
            if is_work:
                self.controller.end_pomodoro_session(status="Completed")
                if self.controller.pomodoro_alert_enabled:
                    self.controller.play_pomodoro_alert()
                messagebox.showinfo("Pomodoro", "Session completed! Take a break.")
            else:
                messagebox.showinfo("Break", "Break time is over!")

    def reset_timer(self):
        if self.running:
            self.running = False
            self.controller.end_pomodoro_session(status="Aborted")
        self.timer_label.config(text="00:00")


# === Report Page (Optimized with Loading Spinner and Faster AI Report) ===
class ReportPage(tk.Frame):
    desired_geometry = "1100x700"

    def __init__(self, parent, controller):
        super().__init__(parent)
        self.controller = controller
        self.spinner_running = False

        # --- Navigation ---
        nav_frame = tk.Frame(self)
        nav_frame.pack(fill="x", padx=15, pady=(15, 0))
        tk.Button(
            nav_frame,
            text="⬅ Back to Main Menu",
            command=lambda: controller.show_frame(MainMenu),
        ).pack(anchor="w")

        tk.Label(self, text="Daily Productivity Insights", font=("Arial", 14, "bold")).pack(pady=(10, 10))

        # --- Summary Box ---
        self.summary_box = tk.Text(self, height=8, width=70, wrap="word", state="disabled")
        self.summary_box.pack(padx=20, pady=5)

        # --- Generate Button ---
        self.generate_button = tk.Button(self, text="✨ Generate AI Report", command=self.generate_report)
        self.generate_button.pack(pady=10)

        # --- Spinner / Status Label ---
        self.status_label = tk.Label(self, text="", font=("Arial", 10, "italic"), fg="#888")
        self.status_label.pack(pady=(0, 5))

        # --- AI Report Box ---
        self.ai_report_box = tk.Text(self, height=10, width=70, wrap="word", state="disabled")
        self.ai_report_box.pack(padx=20, pady=(5, 15))

        tk.Button(self, text="📊 View Detailed Report",
                  command=lambda: controller.show_frame(DetailedReportPage)).pack(pady=5)

        tk.Button(
            self,
            text="⬅ Back to Main Menu",
            command=lambda: controller.show_frame(MainMenu),
        ).pack(pady=(10, 20))

    # --- On Page Show ---
    def on_show(self):
        self.refresh_summary()

    def refresh_summary(self):
        summary_text = self.build_daily_summary()
        self.summary_box.config(state="normal")
        self.summary_box.delete("1.0", tk.END)
        if summary_text:
            self.summary_box.insert(tk.END, summary_text)
        else:
            self.summary_box.insert(tk.END, "No noise activity recorded yet for today. Start a session to collect data!")
        self.summary_box.config(state="disabled")

    # --- Build Daily Summary ---
    def build_daily_summary(self):
        try:
            conn = get_connection()
            cursor = conn.cursor()
            today = date.today()
            start_iso, end_iso = today_local_bounds()

            # Total logs and average dB
            cursor.execute(
                """
                SELECT COUNT(*), AVG(db_level)
                FROM NoiseLog
                WHERE timestamp >= ? AND timestamp < ?
                """,
                (start_iso, end_iso),
            )
            total_logs, avg_db = cursor.fetchone()
            if not total_logs:
                conn.close()
                return ""

            avg_db = avg_db or 0

            # Noise category counts
            cursor.execute("""
                SELECT noise_category, COUNT(*) FROM NoiseLog
                WHERE timestamp >= ? AND timestamp < ?
                GROUP BY noise_category
            """, (start_iso, end_iso))
            category_counts = {row[0]: row[1] for row in cursor.fetchall()}

            # Most frequent sound label
            cursor.execute("""
                SELECT label, COUNT(*) FROM NoiseLog
                WHERE timestamp >= ? AND timestamp < ?
                GROUP BY label ORDER BY COUNT(*) DESC LIMIT 1
            """, (start_iso, end_iso))
            row = cursor.fetchone()
            top_label = row[0] if row else "Unknown"

            # Completed Pomodoro sessions + duration
            cursor.execute("""
                SELECT COUNT(*),
                       SUM(strftime('%s', COALESCE(end_time, start_time)) - strftime('%s', start_time)) / 60.0
                FROM PomodoroSession
                WHERE start_time >= ? AND start_time < ? AND status='Completed'
            """, (start_iso, end_iso))
            session_count, focus_minutes = cursor.fetchone()
            focus_minutes = focus_minutes or 0

            conn.close()

            quiet = category_counts.get("Quiet", 0)
            moderate = category_counts.get("Moderate", 0)
            noisy = category_counts.get("Noisy", 0)

            def pct(x):
                return (x / total_logs) * 100 if total_logs else 0

            return "\n".join([
                f"Date: {today.strftime('%b %d, %Y')}",
                f"Total noise logs: {total_logs}",
                f"Average sound level: {avg_db:.1f} dB SPL",
                f"Noise mix → Quiet {pct(quiet):.0f}% | Moderate {pct(moderate):.0f}% | Noisy {pct(noisy):.0f}%",
                f"Most common sound: {top_label}",
                f"Completed Pomodoros: {session_count or 0} (≈ {focus_minutes:.0f} min focused work)"
            ])
        except sqlite3.Error as e:
            return f"❌ DB Error: {e}"

    # --- Report Generation with Progress & Lazy model load/unload ---
    def generate_report(self):
        summary_text = self.build_daily_summary()
        if not summary_text:
            messagebox.showinfo("AI Report", "No data available for today.")
            return

        preferred_name = self.controller.get_preferred_name()
        if not preferred_name:
            messagebox.showwarning(
                "Preferred Name Required",
                "Please enter your preferred name on the main menu so the AI report can speak to you directly."
            )
            return

        # progress bar UI
        self.progress = ttk.Progressbar(self, orient="horizontal", length=350, mode="determinate", maximum=100)
        self.progress.pack(pady=5)
        self.status_label.config(text="Initializing...")

        def on_progress(percent, message):
            self.progress["value"] = percent
            self.status_label.config(text=message)
            self.update_idletasks()

        def background_task():
            try:
                # ✅ Use subprocess-safe generator (no manual unload)
                from ai_report_generator_local import generate_ai_report

                try:
                    report = generate_ai_report(
                        summary_text,
                        preferred_name=preferred_name,
                        progress_callback=on_progress
                    )
                except TypeError:
                    # In case callback isn't supported
                    report = generate_ai_report(summary_text, preferred_name=preferred_name)

                # ✅ Save to local DB
                conn = get_connection()
                cur = conn.cursor()
                cur.execute(
                    "INSERT INTO ReportHistory (date, summary, ai_report) VALUES (?, ?, ?)",
                    (datetime.now().strftime("%Y-%m-%d"), summary_text, report)
                )
                conn.commit()
                conn.close()

                # ✅ Update GUI safely on main thread
                self.after(0, lambda: self.display_ai_report(report))
                self.after(0, lambda: self.status_label.config(text="✅ Report Ready!"))

            except Exception as e:
                self.after(0, lambda: self.display_ai_report(f"⚠️ Error generating report:\n{e}"))
                self.after(0, lambda: self.status_label.config(text="⚠️ Failed."))
            finally:
                self.after(0, lambda: self.progress.destroy())
                self.after(0, lambda: self.generate_button.config(state="normal"))

        # disable button to prevent double clicks
        self.generate_button.config(state="disabled")
        threading.Thread(target=background_task, daemon=True).start()

    # --- Display Final Report ---
    def display_ai_report(self, text):
        self.ai_report_box.config(state="normal")
        self.ai_report_box.delete("1.0", tk.END)
        self.ai_report_box.insert(tk.END, text)
        self.ai_report_box.config(state="disabled")
        self.generate_button.config(state="normal")


# === Settings Page ===
class SettingsPage(tk.Frame):
    desired_geometry = "1100x720"

    def __init__(self, parent, controller):
        super().__init__(parent)
        self.controller = controller

        # === Scrollable container ===
        self.columnconfigure(0, weight=1)
        self._canvas = tk.Canvas(self, borderwidth=0, highlightthickness=0)
        scrollbar = ttk.Scrollbar(self, orient="vertical", command=self._canvas.yview)
        self._canvas.configure(yscrollcommand=scrollbar.set)

        self._canvas.pack(side="left", fill="both", expand=True)
        scrollbar.pack(side="right", fill="y")

        content = tk.Frame(self._canvas)
        content_id = self._canvas.create_window((0, 0), window=content, anchor="nw")

        def _update_scrollregion(_):
            self._canvas.configure(scrollregion=self._canvas.bbox("all"))

        def _resize_content(event):
            self._canvas.itemconfigure(content_id, width=event.width)

        content.bind("<Configure>", _update_scrollregion)
        self._canvas.bind("<Configure>", _resize_content)

        content.bind("<Enter>", lambda _e: self._bind_mousewheel())
        content.bind("<Leave>", lambda _e: self._unbind_mousewheel())

        tk.Label(content, text="Settings", font=("Arial", 16, "bold")).pack(pady=(20, 10))
        tk.Label(content, text="Customize how the Noise-Aware Productivity Coach looks.",
                 font=("Arial", 10)).pack(pady=(0, 20))

        self.theme_var = tk.StringVar(value=controller.current_theme)

        theme_section = tk.Frame(content)
        theme_section.pack(pady=10, padx=20, fill="x")

        tk.Label(theme_section, text="Color Theme", font=("Arial", 12, "bold")).pack(anchor="w")
        tk.Label(theme_section,
                 text="Choose between light and dark appearances to match your environment.",
                 wraplength=400, justify="left").pack(anchor="w", pady=(0, 10))

        options_frame = tk.Frame(theme_section)
        options_frame.pack(anchor="w")

        tk.Radiobutton(options_frame, text="Light", value="light",
                       variable=self.theme_var, command=self.change_theme).pack(anchor="w", pady=2)
        tk.Radiobutton(options_frame, text="Dark", value="dark",
                       variable=self.theme_var, command=self.change_theme).pack(anchor="w", pady=2)

        mic_section = tk.Frame(content)
        mic_section.pack(pady=10, padx=20, fill="x")

        tk.Label(mic_section, text="Microphone Sensitivity", font=("Arial", 12, "bold")).pack(anchor="w")
        tk.Label(
            mic_section,
            text="Adjust how sensitive the microphone is when monitoring noise.",
            wraplength=400,
            justify="left",
        ).pack(anchor="w", pady=(0, 10))

        slider_frame = tk.Frame(mic_section)
        slider_frame.pack(fill="x", pady=(0, 5))

        minus_button = tk.Button(slider_frame, text="-", width=3,
                                 command=lambda: self.adjust_sensitivity(-1))
        minus_button.pack(side="left", padx=(0, 5))

        self.sensitivity_scale = tk.Scale(
            slider_frame,
            from_=0,
            to=100,
            orient="horizontal",
            variable=controller.mic_sensitivity,
            command=self.on_sensitivity_change,
            length=260,
        )
        self.sensitivity_scale.pack(side="left", fill="x", expand=True)

        plus_button = tk.Button(slider_frame, text="+", width=3,
                                command=lambda: self.adjust_sensitivity(1))
        plus_button.pack(side="left", padx=(5, 0))

        self.sensitivity_value_label = tk.Label(mic_section, font=("Arial", 10, "italic"))
        self.sensitivity_value_label.pack(anchor="w")

        self._update_sensitivity_display()

        alert_section = tk.Frame(content)
        alert_section.pack(pady=10, padx=20, fill="x")

        tk.Label(alert_section, text="Pomodoro Alerts", font=("Arial", 12, "bold")).pack(anchor="w")
        tk.Label(
            alert_section,
            text="Play a sound when a Pomodoro work session finishes.",
            wraplength=400,
            justify="left",
        ).pack(anchor="w", pady=(0, 10))

        self.alert_var = tk.BooleanVar(value=controller.pomodoro_alert_enabled)
        tk.Checkbutton(
            alert_section,
            text="Enable completion sound",
            variable=self.alert_var,
            command=self.toggle_alert,
        ).pack(anchor="w", pady=2)

        tk.Button(alert_section, text="Preview Sound", command=controller.play_pomodoro_alert).pack(anchor="w", pady=(5, 0))

        self.preview_label = tk.Label(
            content,
            text="Preview: Productive focus starts with the right lighting!",
            font=("Arial", 11, "italic"),
            wraplength=420,
            justify="center",
        )
        self.preview_label.pack(pady=25, padx=20)

        tk.Button(content, text="Back", command=lambda: controller.show_frame(MainMenu)).pack(pady=10)

    def change_theme(self):
        self.controller.set_theme(self.theme_var.get())

    def toggle_alert(self):
        self.controller.set_pomodoro_alert_enabled(self.alert_var.get())

    def on_show(self):
        if self.alert_var.get() != self.controller.pomodoro_alert_enabled:
            self.alert_var.set(self.controller.pomodoro_alert_enabled)
        self._update_sensitivity_display()

    def on_theme_applied(self, _colors):
        """Keep the selection synced with the controller state."""
        if self.theme_var.get() != self.controller.current_theme:
            self.theme_var.set(self.controller.current_theme)
        self._update_sensitivity_display()

    def on_sensitivity_change(self, value):
        self.controller.set_mic_sensitivity(value)
        self._update_sensitivity_display()

    def adjust_sensitivity(self, delta):
        self.controller.adjust_mic_sensitivity(delta)
        self._update_sensitivity_display()

    def _update_sensitivity_display(self):
        value = self.controller.mic_sensitivity.get()
        self.sensitivity_value_label.config(text=f"Current level: {value}")
        if int(self.sensitivity_scale.get()) != value:
            self.sensitivity_scale.set(value)

    def _bind_mousewheel(self):
        self._canvas.bind_all("<MouseWheel>", self._on_mousewheel)
        self._canvas.bind_all("<Button-4>", self._on_mousewheel)
        self._canvas.bind_all("<Button-5>", self._on_mousewheel)

    def _unbind_mousewheel(self):
        self._canvas.unbind_all("<MouseWheel>")
        self._canvas.unbind_all("<Button-4>")
        self._canvas.unbind_all("<Button-5>")

    def _on_mousewheel(self, event):
        if event.num == 4:
            delta = -1
        elif event.num == 5:
            delta = 1
        else:
            delta = -int(event.delta / 120)
        self._canvas.yview_scroll(delta, "units")


# === Detailed Report Page (Tabbed View: AI Reports + Analytics) ===
class DetailedReportPage(tk.Frame):
    desired_geometry = "1200x800"

    def __init__(self, parent, controller):
        super().__init__(parent)
        self.controller = controller
        colors = controller.themes[controller.current_theme]
        self._chart_range_initialized = False

        tk.Label(self, text="📊 Detailed Productivity Insights", font=("Arial", 16, "bold"),
                 bg=colors["bg"], fg=colors["fg"]).pack(pady=10)

        tk.Button(self, text="⬅ Back to Reports",
                  command=lambda: controller.show_frame(ReportPage)).pack(pady=5)

        # --- Tab control ---
        notebook = ttk.Notebook(self)
        notebook.pack(fill="both", expand=True, padx=20, pady=10)

        # ---------------- TAB 1 : AI Report History ----------------
        tab_reports = tk.Frame(notebook, bg=colors["bg"])
        notebook.add(tab_reports, text="📄 AI Reports")

        # Date filter
        filter_frame = tk.Frame(tab_reports, bg=colors["bg"])
        filter_frame.pack(pady=10)
        tk.Label(filter_frame, text="Select Date:", bg=colors["bg"], fg=colors["fg"]).pack(side="left", padx=5)
        self.date_entry = DateEntry(filter_frame, width=12, background="darkblue",
                                    foreground="white", borderwidth=2, date_pattern="yyyy-mm-dd")
        self.date_entry.pack(side="left", padx=5)
        tk.Button(filter_frame, text="🔍 Load Reports", command=self.load_reports).pack(side="left", padx=8)

        # Scrollable report viewer
        text_frame = tk.Frame(tab_reports, bg=colors["bg"])
        text_frame.pack(fill="both", expand=True, padx=20, pady=10)
        self.text_area = tk.Text(text_frame, wrap="word", font=("Segoe UI", 10),
                                 bg=colors["entry_bg"], fg=colors["entry_fg"])
        self.text_area.pack(side="left", fill="both", expand=True)
        scrollbar = ttk.Scrollbar(text_frame, command=self.text_area.yview)
        scrollbar.pack(side="right", fill="y")
        self.text_area.config(yscrollcommand=scrollbar.set)

        # ---------------- TAB 2 : Visual Analytics ----------------
        tab_charts = tk.Frame(notebook, bg=colors["bg"])
        notebook.add(tab_charts, text="📈 Visual Analytics")

        # Date range selectors
        range_frame = tk.Frame(tab_charts, bg=colors["bg"])
        range_frame.pack(pady=10)
        tk.Label(range_frame, text="Start:", bg=colors["bg"], fg=colors["fg"]).grid(row=0, column=0, padx=5)
        self.start_date = DateEntry(range_frame, width=12, background="darkblue",
                                    foreground="white", borderwidth=2, date_pattern="yyyy-mm-dd")
        self.start_date.grid(row=0, column=1, padx=5)
        tk.Label(range_frame, text="End:", bg=colors["bg"], fg=colors["fg"]).grid(row=0, column=2, padx=5)
        self.end_date = DateEntry(range_frame, width=12, background="darkblue",
                                  foreground="white", borderwidth=2, date_pattern="yyyy-mm-dd")
        self.end_date.grid(row=0, column=3, padx=5)
        tk.Button(range_frame, text="📅 Apply Filter", command=self.load_charts).grid(row=0, column=4, padx=10)

        self.chart_frame = tk.Frame(tab_charts, bg=colors["bg"])
        self.chart_frame.pack(fill="both", expand=True, padx=20, pady=10)

    def on_show(self):
        """Auto-refresh analytics when the page is displayed."""
        self.load_charts()

    # ---------- TAB 1 : Load AI Reports ----------
    def load_reports(self):
        selected_date = self.date_entry.get_date().strftime("%Y-%m-%d")
        self.text_area.delete(1.0, tk.END)
        if not os.path.exists(DB_PATH):
            self.text_area.insert(tk.END, f"⚠️ Database not found at:\n{DB_PATH}")
            return

        conn = None
        try:
            conn = get_connection()
            c = conn.cursor()
            c.execute("""
                SELECT date, summary, ai_report, created_at
                FROM ReportHistory
                WHERE date = ?
                ORDER BY created_at DESC
            """, (selected_date,))
            rows = c.fetchall()
        except Exception as e:
            self.text_area.insert(tk.END, f"⚠️ Error loading reports:\n{e}")
            return
        finally:
            if conn is not None:
                conn.close()

        if not rows:
            self.text_area.insert(tk.END, f"No reports found for {selected_date}.\n")
            return

        for row in rows:
            date_str, summary, ai_report, created_at = row
            self.text_area.insert(tk.END, f"📅 Date: {date_str}\n🕒 Generated: {created_at}\n\n")
            self.text_area.insert(tk.END, f"📋 Summary:\n{summary}\n\n")
            self.text_area.insert(tk.END, f"💬 AI Report:\n{ai_report}\n")
            self.text_area.insert(tk.END, "-"*90 + "\n\n")

    # ---------- Chart Helpers ----------
    def _plot_noise_trend(self, ax, df_logs, df_sessions):
        if df_logs.empty:
            ax.text(0.5, 0.5, "No readings available", ha="center", va="center", fontsize=11)
            ax.set_axis_off()
            return

        logs = df_logs.sort_values("timestamp").set_index("timestamp")
        window = "15min"
        category_levels = (
            logs.groupby([pd.Grouper(freq=window), "noise_category"])["db_level"]
            .mean()
            .unstack(fill_value=0)
        )
        category_order = ["Quiet", "Moderate", "Noisy"]
        category_levels = category_levels.reindex(columns=category_order, fill_value=0)
        x = category_levels.index

        if x.empty:
            ax.text(0.5, 0.5, "Not enough data for trend", ha="center", va="center", fontsize=11)
            ax.set_axis_off()
            return

        palette = {"Quiet": "#57cc99", "Moderate": "#ffd166", "Noisy": "#ef476f"}
        stack_values = [category_levels[col].to_numpy() for col in category_order]
        ax.stackplot(
            x,
            stack_values,
            labels=[f"{col} avg dB" for col in category_order],
            colors=[palette[col] for col in category_order],
            alpha=0.55,
        )

        legend_handles = [
            mpatches.Patch(color=palette[col], alpha=0.55, label=f"{col} avg dB")
            for col in category_order
        ]

        avg_db = logs["db_level"].resample(window).mean().reindex(x)
        avg_db = avg_db.interpolate("time")
        ax.plot(x, avg_db, color="#26547C", linewidth=2.2, label="Overall avg dB")
        legend_handles.append(mpatches.Patch(color="#26547C", label="Overall avg dB"))

        if not df_sessions.empty and "start_time" in df_sessions:
            completed_block = False
            other_block = False
            for _, session in df_sessions.iterrows():
                start_time = session.get("start_time")
                if pd.isna(start_time):
                    continue
                end_time = session.get("end_time")
                if pd.isna(end_time):
                    end_time = start_time + pd.Timedelta(minutes=25)
                if str(session.get("status", "")).lower() == "completed":
                    color = "#118ab2"
                    completed_block = True
                else:
                    color = "#073b4c"
                    other_block = True
                ax.axvspan(start_time, end_time, color=color, alpha=0.12)

            if completed_block:
                legend_handles.append(mpatches.Patch(color="#118ab2", alpha=0.2, label="Completed focus block"))
            if other_block:
                legend_handles.append(mpatches.Patch(color="#073b4c", alpha=0.15, label="Active/Interrupted block"))

        peak_time = avg_db.idxmax()
        if pd.notna(peak_time):
            peak_value = avg_db.loc[peak_time]
            ax.annotate(
                f"Peak {peak_value:.1f} dB",
                xy=(peak_time, peak_value),
                xytext=(10, 20),
                textcoords="offset points",
                arrowprops=dict(arrowstyle="->", color="#26547C"),
                fontsize=9,
                color="#26547C",
            )

        ax.set_title("Stacked Noise Profile & Focus Windows", fontsize=12, fontweight="bold")
        ax.set_ylabel("Average dB (15 min bins)")
        ax.xaxis.set_major_formatter(mdates.DateFormatter("%m-%d %H:%M"))
        ax.tick_params(axis="x", rotation=30)
        ax.grid(True, which="major", axis="y", linestyle="--", alpha=0.3)
        if legend_handles:
            ax.legend(handles=legend_handles, loc="upper left", ncol=2, fontsize=9)

    def _plot_interruption_heatmap(self, ax, df_logs):
        if df_logs.empty:
            ax.text(0.5, 0.5, "No noise activity to map", ha="center", va="center", fontsize=11)
            ax.set_axis_off()
            return

        logs = df_logs.copy()
        logs["hour"] = logs["timestamp"].dt.hour
        logs["weekday"] = logs["timestamp"].dt.day_name()
        logs["noise_category"] = logs["noise_category"].fillna("Unknown")

        noisy_mask = logs["noise_category"].str.lower() == "noisy"
        focus_events = logs[noisy_mask]
        intensity_label = "Noisy event count"

        if focus_events.empty and "db_level" in logs:
            valid_db = logs["db_level"].dropna()
            if not valid_db.empty:
                threshold = np.percentile(valid_db, 80)
                focus_events = logs[logs["db_level"] >= threshold]
                intensity_label = "High dB event count"

        if focus_events.empty:
            ax.text(0.5, 0.5, "No intense noise patterns detected", ha="center", va="center", fontsize=11)
            ax.set_axis_off()
            return

        heatmap = (
            focus_events.groupby(["weekday", "hour"])
            .size()
            .unstack(fill_value=0)
            .reindex([
                "Monday",
                "Tuesday",
                "Wednesday",
                "Thursday",
                "Friday",
                "Saturday",
                "Sunday",
            ],
                     fill_value=0)
        )

        im = ax.imshow(heatmap.values, aspect="auto", cmap="YlOrRd")
        ax.set_title("Interruption Frequency Heatmap", fontsize=12, fontweight="bold")
        ax.set_xlabel("Hour of Day")
        ax.set_ylabel("Weekday")
        ax.set_xticks(range(len(heatmap.columns)))
        ax.set_xticklabels(heatmap.columns, rotation=0)
        ax.set_yticks(range(len(heatmap.index)))
        ax.set_yticklabels(heatmap.index)

        max_idx = np.unravel_index(np.argmax(heatmap.values), heatmap.values.shape)
        max_value = heatmap.values[max_idx]
        if max_value > 0:
            y, x = max_idx
            ax.annotate(
                f"Peak: {int(max_value)}",
                xy=(x, y),
                xytext=(5, -12),
                textcoords="offset points",
                color="#b83227",
                fontsize=9,
                fontweight="bold",
            )

        cbar = ax.figure.colorbar(im, ax=ax, fraction=0.046, pad=0.04)
        cbar.set_label(intensity_label)

    def _plot_noise_completion_strip(self, ax, df_logs, df_sessions):
        if df_sessions.empty:
            ax.text(0.5, 0.5, "No Pomodoro sessions yet", ha="center", va="center", fontsize=11)
            ax.set_axis_off()
            return

        if "session_id" not in df_logs:
            ax.text(0.5, 0.5, "Session linkage missing in logs", ha="center", va="center", fontsize=11)
            ax.set_axis_off()
            return

        session_logs = df_logs.dropna(subset=["session_id", "db_level"]).copy()
        session_logs["session_id"] = pd.to_numeric(session_logs["session_id"], errors="coerce")
        session_logs.dropna(subset=["session_id"], inplace=True)
        if session_logs.empty:
            ax.text(0.5, 0.5, "No noise readings captured during sessions", ha="center", va="center", fontsize=11)
            ax.set_axis_off()
            return

        session_logs["session_id"] = session_logs["session_id"].astype(int)
        df_sessions = df_sessions.dropna(subset=["session_id"]).copy()
        df_sessions["session_id"] = pd.to_numeric(df_sessions["session_id"], errors="coerce")
        df_sessions.dropna(subset=["session_id"], inplace=True)
        if df_sessions.empty:
            ax.text(0.5, 0.5, "Session metadata unavailable", ha="center", va="center", fontsize=11)
            ax.set_axis_off()
            return

        df_sessions["session_id"] = df_sessions["session_id"].astype(int)
        avg_db_by_session = (
            session_logs.groupby("session_id")["db_level"].mean().reset_index(name="avg_db")
        )
        merged = avg_db_by_session.merge(
            df_sessions[["session_id", "status"]], on="session_id", how="inner"
        )

        if merged.empty:
            ax.text(0.5, 0.5, "No completed sessions with noise data", ha="center", va="center", fontsize=11)
            ax.set_axis_off()
            return

        merged["status"] = merged["status"].fillna("Unknown")
        statuses = merged["status"].unique()
        colors = {
            "Completed": "#06d6a0",
            "Running": "#118ab2",
            "Interrupted": "#ffd166",
            "Cancelled": "#ef476f",
            "Abandoned": "#ef476f",
            "Unknown": "#8d99ae",
        }

        legend_handles = []
        for idx, status in enumerate(statuses):
            values = merged.loc[merged["status"] == status, "avg_db"].to_numpy()
            x_positions = np.full_like(values, idx, dtype=float)
            jitter = np.random.uniform(-0.18, 0.18, size=len(values))
            color = colors.get(status, "#577590")
            ax.scatter(
                x_positions + jitter,
                values,
                color=color,
                alpha=0.75,
                edgecolor="#1f1f1f",
                linewidth=0.4,
                label=status,
            )
            legend_handles.append(mpatches.Patch(color=color, label=status))

        overall_mean = merged["avg_db"].mean()
        ax.axhline(overall_mean, color="#073b4c", linestyle="--", linewidth=1, alpha=0.6)
        ax.annotate(
            f"Mean session dB: {overall_mean:.1f}",
            xy=(0.02, overall_mean),
            xycoords=("axes fraction", "data"),
            textcoords="offset points",
            xytext=(5, -12),
            color="#073b4c",
            fontsize=9,
        )

        ax.set_title("Noise vs. Session Outcome", fontsize=12, fontweight="bold")
        ax.set_ylabel("Average dB per Session")
        ax.set_xticks(range(len(statuses)))
        ax.set_xticklabels(statuses, rotation=20)
        ax.grid(True, axis="y", linestyle=":", alpha=0.3)
        ax.legend(handles=legend_handles, title="Session Status", loc="upper right")

    # ---------- TAB 2 : Load Visual Charts ----------
    def load_charts(self):
        for widget in self.chart_frame.winfo_children():
            widget.destroy()

        conn = None
        try:
            conn = get_connection()
            df_logs = pd.read_sql_query("SELECT * FROM NoiseLog", conn)
            df_sessions = pd.read_sql_query("SELECT * FROM PomodoroSession", conn)
        except Exception as e:
            tk.Label(self.chart_frame, text=f"⚠️ Failed to load data: {e}",
                     font=("Arial", 12)).pack(pady=30)
            return
        finally:
            if conn is not None:
                conn.close()

        if df_logs.empty:
            tk.Label(self.chart_frame, text="No noise data available yet.",
                     font=("Arial", 12)).pack(pady=30)
            return

        # === Robust timestamp parsing with UTC normalization ===
        local_tz = datetime.now().astimezone().tzinfo
        df_logs["timestamp"] = pd.to_datetime(df_logs["timestamp"], errors="coerce", utc=True)
        df_logs = df_logs.dropna(subset=["timestamp"])
        df_logs["timestamp"] = (
            df_logs["timestamp"].dt.tz_convert(local_tz).dt.tz_localize(None)
        )  # make tz-naive in local time for plotting

        if df_logs.empty:
            tk.Label(self.chart_frame, text="No valid timestamps available for plotting.",
                     font=("Arial", 12)).pack(pady=30)
            return

        # Auto-adjust the visible range the first time charts are loaded
        min_ts = df_logs["timestamp"].min()
        max_ts = df_logs["timestamp"].max()
        min_date = min_ts.date()
        max_date = max_ts.date()

        if not hasattr(self, "_chart_range_initialized") or not self._chart_range_initialized:
            self.start_date.set_date(min_date)
            self.end_date.set_date(max_date)
            self._chart_range_initialized = True

        # Ensure start <= end for filtering while keeping the user's selection intact
        start_date_value = self.start_date.get_date()
        end_date_value = self.end_date.get_date()
        if start_date_value <= end_date_value:
            range_start = start_date_value
            range_end = end_date_value
        else:
            range_start = end_date_value
            range_end = start_date_value

        start = datetime.combine(range_start, datetime.min.time())
        end = datetime.combine(range_end, datetime.min.time()) + pd.Timedelta(days=1)
        df_logs = df_logs[(df_logs["timestamp"] >= start) & (df_logs["timestamp"] < end)]

        if not df_sessions.empty:
            df_sessions["start_time"] = pd.to_datetime(
                df_sessions["start_time"], errors="coerce", utc=True
            )
            df_sessions["end_time"] = pd.to_datetime(
                df_sessions["end_time"], errors="coerce", utc=True
            )
            df_sessions = df_sessions.dropna(subset=["start_time"])
            df_sessions["start_time"] = (
                df_sessions["start_time"].dt.tz_convert(local_tz).dt.tz_localize(None)
            )
            df_sessions["end_time"] = (
                df_sessions["end_time"].dt.tz_convert(local_tz).dt.tz_localize(None)
            )
            df_sessions = df_sessions[(df_sessions["start_time"] >= start) & (df_sessions["start_time"] < end)]
            df_sessions.sort_values("start_time", inplace=True)

        if df_logs.empty:
            tk.Label(self.chart_frame, text="No records for this date range.",
                     font=("Arial", 12)).pack(pady=30)
            return

        df_logs["db_level"] = pd.to_numeric(df_logs["db_level"], errors="coerce")
        if "confidence" in df_logs:
            df_logs["confidence"] = pd.to_numeric(df_logs["confidence"], errors="coerce")
        df_logs.dropna(subset=["db_level"], inplace=True)

        if df_logs.empty:
            tk.Label(self.chart_frame, text="No valid dB readings for this date range.",
                     font=("Arial", 12)).pack(pady=30)
            return

        fig = plt.figure(figsize=(12, 7))
        gs = fig.add_gridspec(2, 2, height_ratios=[2.4, 1.8])
        ax_trend = fig.add_subplot(gs[0, :])
        ax_heat = fig.add_subplot(gs[1, 0])
        ax_strip = fig.add_subplot(gs[1, 1])

        self._plot_noise_trend(ax_trend, df_logs, df_sessions)
        self._plot_interruption_heatmap(ax_heat, df_logs)
        self._plot_noise_completion_strip(ax_strip, df_logs, df_sessions)

        display_end = (end - pd.Timedelta(seconds=1)).date()
        fig.suptitle(
            f"Noise & Focus Analytics ({start.date()} → {display_end})",
            fontsize=14,
            fontweight="bold",
        )
        fig.subplots_adjust(top=0.9, hspace=0.45, wspace=0.28)

        canvas = FigureCanvasTkAgg(fig, master=self.chart_frame)
        canvas.draw()
        canvas.get_tk_widget().pack(fill="both", expand=True)


# === Run App ===
if __name__ == "__main__":
    app = NoiseAwareApp()
    app.mainloop()
<|MERGE_RESOLUTION|>--- conflicted
+++ resolved
@@ -1,1608 +1,1598 @@
-import tkinter as tk
-from tkinter import messagebox, ttk
-import threading
-import time
-import sqlite3
-from datetime import datetime, date
-import os
-import json
-from pathlib import Path
-import matplotlib.pyplot as plt
-import matplotlib.dates as mdates
-import matplotlib.patches as mpatches
-from matplotlib.backends.backend_tkagg import FigureCanvasTkAgg
-import numpy as np
-import pandas as pd
-from tkcalendar import DateEntry
-from FYP import memory_guard, MemoryGuard
-import sys
-from io import StringIO
-
-mem_guard = MemoryGuard(threshold_mb=5000, check_interval_sec=5)
-mem_guard.start()
-# === import your backend code ===
-from FYP import (
-    init_storage,
-    init_reports_table,
-    get_db_level,
-    noise_category,
-    classify_sound,
-    save_noise_log,
-    today_local_bounds,
-    BASE_DIR,
-    DB_PATH,
-)
-# ⛔️ DO NOT import the AI generator here anymore (it loads the model at startup)
-# from ai_report_generator_local import generate_ai_report
-
-# Initialize storage once
-init_storage()
-init_reports_table()
-from background_retrain import background_retrain
-
-# start background retraining once app launches
-background_retrain(interval_hours=24)
-
-# === Local DB connection helper ===
-def get_connection():
-    """Return a new SQLite connection to the same DB used by FYP.py."""
-    return sqlite3.connect(DB_PATH, timeout=10, check_same_thread=False)
-
-
-# === Tkinter App ===
-class NoiseAwareApp(tk.Tk):
-    def __init__(self):
-        super().__init__()
-        self.title("Noise-Aware Productivity Coach")
-        self.default_geometry = "1100x700"
-        self.geometry(self.default_geometry)
-        self.resizable(False, False)
-
-        # Theme configuration
-        self.themes = {
-            "light": {
-                "bg": "#f0f0f0",
-                "fg": "#1e1e1e",
-                "button_bg": "#ffffff",
-                "button_fg": "#1e1e1e",
-                "button_active_bg": "#e0e0e0",
-                "entry_bg": "#ffffff",
-                "entry_fg": "#1e1e1e",
-                "accent": "#4a90e2",
-                "progress_trough": "#d9d9d9",
-            },
-            "dark": {
-                "bg": "#1f2933",
-                "fg": "#f5f5f5",
-                "button_bg": "#323f4b",
-                "button_fg": "#f5f5f5",
-                "button_active_bg": "#3e4c59",
-                "entry_bg": "#3e4c59",
-                "entry_fg": "#f5f5f5",
-                "accent": "#9f7aea",
-                "progress_trough": "#52606d",
-            },
-        }
-        self.current_theme = "light"
-        self.style = ttk.Style()
-        try:
-            self.style.theme_use("clam")
-        except tk.TclError:
-            # Fallback to default theme if clam is not available
-            self.style.theme_use("default")
-
-        # Recording state
-        self.recording_active = True
-        self.app_running = True  # flag to stop threads safely
-        self.session_id = None   # Pomodoro session ID tracking
-        self.pomodoro_alert_enabled = True  # toggleable Pomodoro completion alerts
-        self.mic_sensitivity = tk.IntVar(value=50)  # microphone sensitivity level
-        self._mic_sensitivity_value = self.mic_sensitivity.get()
-        self.mic_sensitivity.trace_add("write", self._cache_mic_sensitivity)
-        self.preferred_name = ""
-
-        # Settings persistence helpers
-        self._settings_path = Path(BASE_DIR) / "user_settings.json"
-        self._settings_save_after_id = None
-        self._loading_preferences = False
-        self._load_preferences()
-
-        # Handle window close safely
-        self.protocol("WM_DELETE_WINDOW", self.safe_quit)
-
-        # Start passive monitoring in background
-        threading.Thread(target=self.passive_monitor, daemon=True).start()
-
-        # Container for frames (pages)
-        self.container = tk.Frame(self)
-        self.container.pack(side="top", fill="both", expand=True)
-        self.container.grid_rowconfigure(0, weight=1)
-        self.container.grid_columnconfigure(0, weight=1)
-
-        self.frames = {}
-        for F in (MainMenu, PomodoroPage, ReportPage, DetailedReportPage, SettingsPage):
-            frame = F(self.container, self)
-            self.frames[F] = frame
-            frame.grid(row=0, column=0, sticky="nsew")
-
-        self.apply_theme()
-        self.show_frame(MainMenu)
-
-    def show_frame(self, page):
-        frame = self.frames[page]
-        self._apply_geometry_for_frame(frame)
-        if hasattr(frame, "on_show"):
-            frame.on_show()
-        frame.tkraise()
-
-    def _apply_geometry_for_frame(self, frame):
-        """Resize the root window based on the active frame."""
-        desired_geometry = getattr(frame, "desired_geometry", self.default_geometry)
-        if desired_geometry:
-            self.geometry(desired_geometry)
-
-    def passive_monitor(self):
-        """Continuously record until app closes or muted."""
-        while self.app_running:
-            if self.recording_active:
-                sensitivity = self.get_mic_sensitivity()
-                audio_chunk, db = get_db_level(sensitivity=sensitivity)
-                category = noise_category(db)
-                label, confidence = classify_sound(audio_chunk)
-                save_noise_log(db, category, label, confidence, session_id=self.session_id)
-                # Small sleep to avoid pegging a CPU core
-
-                poll_interval = 0.05 if self.recording_active else 1.0
-                # When active but quiet (e.g., low RMS), you can stretch to 0.2 s:
-                if db < 35:
-                    poll_interval = 0.2
-                time.sleep(poll_interval)
-            else:
-                time.sleep(1)  # pause monitoring when muted
-
-    def start_pomodoro_session(self):
-        """Start a new Pomodoro session (DB insert)."""
-        conn = get_connection()
-        cursor = conn.cursor()
-        cursor.execute("""
-            INSERT INTO PomodoroSession (start_time, status)
-            VALUES (?, ?)
-        """, (datetime.now().strftime("%Y-%m-%d %H:%M:%S"), "Running"))
-        self.session_id = cursor.lastrowid
-        conn.commit()
-        conn.close()
-        print(f"▶️ Pomodoro session started (ID={self.session_id})")
-
-    def end_pomodoro_session(self, status="Completed"):
-        """End current Pomodoro session."""
-        if not self.session_id:
-            return
-        conn = get_connection()
-        cursor = conn.cursor()
-        cursor.execute("""
-            UPDATE PomodoroSession
-            SET end_time=?, status=?
-            WHERE session_id=?
-        """, (datetime.now().strftime("%Y-%m-%d %H:%M:%S"), status, self.session_id))
-        conn.commit()
-        conn.close()
-        print(f"⏹ Pomodoro session {self.session_id} ended as {status}")
-        self.session_id = None
-
-    def safe_quit(self):
-        """Force-terminate all threads, models, and subprocesses to free memory completely."""
-        if messagebox.askokcancel("Quit", "Are you sure you want to exit?"):
-            print("🧹 Cleaning up background tasks...")
-            self._flush_preferences_to_disk()
-
-            # Stop custom threads
-            self.app_running = False
-            self.recording_active = False
-
-            import gc, os, signal, psutil, time
-
-            # Give threads a moment to stop gracefully
-            time.sleep(0.5)
-
-            # 🧠 Try unloading models (AI + TF + Torch)
-            try:
-                import torch, gc
-                torch.cuda.empty_cache()
-                gc.collect()
-                print("✅ Cleared PyTorch GPU cache and memory.")
-            except Exception as e:
-                print(f"⚠️ Torch cleanup skipped: {e}")
-
-            try:
-                import tensorflow as tf
-                tf.keras.backend.clear_session()
-                print("✅ TensorFlow session cleared.")
-            except Exception as e:
-                print(f"⚠️ TensorFlow cleanup skipped: {e}")
-
-            try:
-                import torch
-                torch.cuda.empty_cache()
-                print("✅ PyTorch cache cleared.")
-            except Exception:
-                pass
-
-            gc.collect()
-
-            # 🧩 Kill all background threads and subprocesses for this PID
-            pid = os.getpid()
-            process = psutil.Process(pid)
-            for child in process.children(recursive=True):
-                try:
-                    child.terminate()
-                except Exception:
-                    pass
-
-            # Give them 1s to terminate nicely
-            gone, alive = psutil.wait_procs(process.children(recursive=True), timeout=1)
-            for p in alive:
-                try:
-                    p.kill()
-                except Exception:
-                    pass
-
-            # Close Tk
-            try:
-                self.destroy()
-            except Exception:
-                pass
-
-            print("💀 Terminating Python process completely.")
-            os.kill(pid, signal.SIGTERM)
-
-    def set_theme(self, theme_name):
-        """Update the current theme and refresh UI colors."""
-        if theme_name not in self.themes:
-            return
-        if theme_name == self.current_theme:
-            return
-        self.current_theme = theme_name
-        self.apply_theme()
-        self._schedule_preferences_save()
-
-    def set_pomodoro_alert_enabled(self, enabled):
-        """Toggle the Pomodoro completion alert sound."""
-        new_value = bool(enabled)
-        if self.pomodoro_alert_enabled == new_value:
-            return
-        self.pomodoro_alert_enabled = new_value
-        self._schedule_preferences_save()
-
-    def set_preferred_name(self, name):
-        """Persist the trimmed preferred name for downstream use."""
-        sanitized = (name or "").strip()
-        if self.preferred_name == sanitized:
-            return
-        self.preferred_name = sanitized
-        self._schedule_preferences_save()
-
-    def get_preferred_name(self):
-        """Return the sanitized preferred name (empty string if unset)."""
-        return getattr(self, "preferred_name", "").strip()
-
-    def set_mic_sensitivity(self, value):
-        """Update the microphone sensitivity (0-100)."""
-        try:
-            numeric_value = int(float(value))
-        except (TypeError, ValueError):
-            return
-        numeric_value = max(0, min(100, numeric_value))
-        if self.mic_sensitivity.get() != numeric_value:
-            self.mic_sensitivity.set(numeric_value)
-        if not self._loading_preferences:
-            self._schedule_preferences_save()
-
-    def get_mic_sensitivity(self):
-        """Return the cached microphone sensitivity value for background threads."""
-        return getattr(self, "_mic_sensitivity_value", 50)
-
-    def _cache_mic_sensitivity(self, *_):
-        """Cache IntVar value so worker threads can read without touching Tk state."""
-        try:
-            self._mic_sensitivity_value = int(self.mic_sensitivity.get())
-        except tk.TclError:
-            # Tk may be shutting down; keep the last known value.
-            pass
-
-    def adjust_mic_sensitivity(self, delta):
-        """Incrementally adjust microphone sensitivity."""
-        self.set_mic_sensitivity(self.mic_sensitivity.get() + delta)
-
-    def _load_preferences(self):
-        """Load persisted user preferences from disk."""
-        if self._loading_preferences:
-            return
-
-        self._loading_preferences = True
-        try:
-            data = {}
-            try:
-                self._settings_path.parent.mkdir(parents=True, exist_ok=True)
-                if self._settings_path.exists():
-                    with self._settings_path.open("r", encoding="utf-8") as fp:
-                        data = json.load(fp)
-            except (OSError, json.JSONDecodeError) as exc:
-                print(f"⚠️ Unable to load settings from {self._settings_path}: {exc}")
-                data = {}
-
-            theme = data.get("theme")
-            if isinstance(theme, str) and theme in self.themes:
-                self.current_theme = theme
-
-            mic_value = data.get("mic_sensitivity")
-            try:
-                if mic_value is not None:
-                    numeric_value = int(float(mic_value))
-                    numeric_value = max(0, min(100, numeric_value))
-                    if self.mic_sensitivity.get() != numeric_value:
-                        self.mic_sensitivity.set(numeric_value)
-            except (TypeError, ValueError):
-                pass
-
-            if "pomodoro_alert_enabled" in data:
-                self.pomodoro_alert_enabled = bool(data.get("pomodoro_alert_enabled"))
-
-            name = data.get("preferred_name")
-            if isinstance(name, str):
-                self.preferred_name = name.strip()
-        finally:
-            self._loading_preferences = False
-
-    def _schedule_preferences_save(self, delay_ms=500):
-        """Debounce writes of user settings to disk."""
-        if self._loading_preferences:
-            return
-
-        if self._settings_save_after_id is not None:
-            try:
-                self.after_cancel(self._settings_save_after_id)
-            except ValueError:
-                pass
-
-        self._settings_save_after_id = self.after(delay_ms, self._write_preferences_to_disk)
-
-    def _write_preferences_to_disk(self):
-        """Persist current settings to the JSON file."""
-        self._settings_save_after_id = None
-        payload = {
-            "theme": self.current_theme,
-            "mic_sensitivity": int(self.get_mic_sensitivity()),
-            "pomodoro_alert_enabled": bool(self.pomodoro_alert_enabled),
-            "preferred_name": self.get_preferred_name(),
-        }
-
-        try:
-            self._settings_path.parent.mkdir(parents=True, exist_ok=True)
-            tmp_path = self._settings_path.with_suffix(self._settings_path.suffix + ".tmp")
-            with tmp_path.open("w", encoding="utf-8") as fp:
-                json.dump(payload, fp, indent=2)
-            tmp_path.replace(self._settings_path)
-        except OSError as exc:
-            print(f"⚠️ Unable to save settings to {self._settings_path}: {exc}")
-
-    def _flush_preferences_to_disk(self):
-        """Synchronously write settings, cancelling any pending debounced save."""
-        if self._settings_save_after_id is not None:
-            try:
-                self.after_cancel(self._settings_save_after_id)
-            except ValueError:
-                pass
-            self._settings_save_after_id = None
-        self._write_preferences_to_disk()
-
-    def play_pomodoro_alert(self):
-        """Play the default system alert sound for Pomodoro completions."""
-        try:
-            self.bell()
-        except tk.TclError:
-            # Fallback: silently ignore if the platform cannot play the bell.
-            pass
-
-    def apply_theme(self):
-        """Apply the current theme colors to the entire UI."""
-        colors = self.themes[self.current_theme]
-        self.configure(bg=colors["bg"])
-        self.container.configure(bg=colors["bg"])
-        self.style.configure(
-            "Theme.Horizontal.TProgressbar",
-            background=colors["accent"],
-            troughcolor=colors["progress_trrough"] if "progress_trrough" in colors else colors["progress_trough"],
-            bordercolor=colors["bg"],
-            lightcolor=colors["accent"],
-            darkcolor=colors["accent"],
-        )
-
-        for frame in self.frames.values():
-            self._apply_theme_to_widget(frame, colors)
-            if hasattr(frame, "on_theme_applied"):
-                frame.on_theme_applied(colors)
-
-    def _apply_theme_to_widget(self, widget, colors):
-        """Recursively apply theme colors to widgets within frames, skipping special widgets that don't support 'bg'."""
-        from tkcalendar import DateEntry
-        from matplotlib.backends.backend_tkagg import FigureCanvasTkAgg
-
-        # skip widgets that shouldn't be themed recursively
-        skip_types = (DateEntry, FigureCanvasTkAgg)
-        if isinstance(widget, skip_types):
-            return
-
-        # --- Base background containers ---
-        if isinstance(widget, (tk.Frame, tk.LabelFrame, tk.Toplevel)):
-            widget.configure(bg=colors["bg"])
-
-        if isinstance(widget, tk.Canvas):
-            widget.configure(bg=colors["bg"], highlightbackground=colors["bg"])
-
-        # --- Standard widgets ---
-        try:
-            if isinstance(widget, tk.Label):
-                widget.configure(bg=colors["bg"], fg=colors["fg"])
-            elif isinstance(widget, tk.Button):
-                widget.configure(
-                    bg=colors["button_bg"],
-                    fg=colors["button_fg"],
-                    activebackground=colors["button_active_bg"],
-                    activeforeground=colors["button_fg"],
-                    highlightbackground=colors["bg"],
-                )
-            elif isinstance(widget, tk.Radiobutton):
-                widget.configure(
-                    bg=colors["bg"],
-                    fg=colors["fg"],
-                    activebackground=colors["button_active_bg"],
-                    selectcolor=colors["bg"],
-                    highlightbackground=colors["bg"],
-                )
-            elif isinstance(widget, tk.Checkbutton):
-                widget.configure(
-                    bg=colors["bg"],
-                    fg=colors["fg"],
-                    activebackground=colors["button_active_bg"],
-                    selectcolor=colors["bg"],
-                    highlightbackground=colors["bg"],
-                )
-            elif isinstance(widget, tk.Entry):
-                widget.configure(
-                    bg=colors["entry_bg"],
-                    fg=colors["entry_fg"],
-                    insertbackground=colors["fg"],
-                    highlightbackground=colors["bg"],
-                )
-            elif isinstance(widget, tk.Text):
-                widget.configure(
-                    bg=colors["entry_bg"],
-                    fg=colors["entry_fg"],
-                    insertbackground=colors["fg"],
-                    highlightbackground=colors["bg"],
-                )
-            elif isinstance(widget, tk.Scale):
-                widget.configure(
-                    bg=colors["bg"],
-                    fg=colors["fg"],
-                    highlightbackground=colors["bg"],
-                    troughcolor=colors.get("progress_trough", colors["bg"]),
-                    activebackground=colors["accent"],
-                )
-            elif isinstance(widget, ttk.Progressbar):
-                widget.configure(style="Theme.Horizontal.TProgressbar")
-        except Exception:
-            # some third-party widgets (e.g. tkcalendar internals) don't accept bg/fg
-            pass
-
-        # --- Recurse into children safely ---
-        for child in widget.winfo_children():
-            self._apply_theme_to_widget(child, colors)
-
-    def show_log_window(self):
-        if hasattr(self, "log_window") and self.log_window.winfo_exists():
-            self.log_window.lift()
-            return
-
-        self.log_window = tk.Toplevel(self)
-        self.log_window.title("Live System Logs")
-        self.log_window.geometry("650x450")
-        self.log_window.configure(bg=self.themes[self.current_theme]["bg"])
-
-        # Text area styled like a terminal
-        self.log_text_area = tk.Text(
-            self.log_window,
-            wrap="word",
-            state="disabled",
-            bg="#1e1e1e",
-            fg="#00ff66",
-            insertbackground="#00ff66",
-        )
-        self.log_text_area.pack(fill="both", expand=True)
-
-        scrollbar = tk.Scrollbar(self.log_window, command=self.log_text_area.yview)
-        scrollbar.pack(side="right", fill="y")
-        self.log_text_area.config(yscrollcommand=scrollbar.set)
-
-        # ✅ Redirect prints from this point onwards
-        self.redirect_print_to_gui()
-
-    class DualOutput:
-        def __init__(self, widget):
-            self.widget = widget
-            self.console = sys.__stdout__
-
-        def write(self, text):
-            try:
-                if self.widget and self.widget.winfo_exists():
-                    self.widget.config(state="normal")
-                    self.widget.insert(tk.END, text)
-                    self.widget.see(tk.END)
-                    self.widget.config(state="disabled")
-            except:  # GUI closed → just write to terminal
-                pass
-
-            # Always still print to terminal
-            self.console.write(text)
-
-        def flush(self):
-            self.console.flush()
-
-    # ✅ 3) Bind print() output to the live log window
-    def redirect_print_to_gui(self):
-        if hasattr(self, "log_text_area"):
-            sys.stdout = self.DualOutput(self.log_text_area)
-
-
-# === Main Menu Page ===
-class MainMenu(tk.Frame):
-    desired_geometry = "800x600"
-
-    def __init__(self, parent, controller):
-        super().__init__(parent)
-
-        self.controller = controller
-        self.mic_test_running = False  # mic test state
-
-        # === Top Navigation Bar (restored button layout with labels for clarity) ===
-        self.nav_frame = tk.Frame(self)
-        self.nav_frame.pack(fill="x", pady=(10, 5))
-
-<<<<<<< HEAD
-        button_container = tk.Frame(self.nav_frame)
-        button_container.pack()
-
-=======
->>>>>>> 2e46b25f
-        button_config = [
-            ("View Reports 📑", lambda: controller.show_frame(ReportPage)),
-            ("Open Settings ⚙️", lambda: controller.show_frame(SettingsPage)),
-            ("Live Log 🖥️", self.controller.show_log_window),
-        ]
-
-        for text, command in button_config:
-            tk.Button(
-<<<<<<< HEAD
-                button_container,
-=======
-                self.nav_frame,
->>>>>>> 2e46b25f
-                text=text,
-                command=command,
-                cursor="hand2",
-                padx=10,
-                pady=2,
-            ).pack(side="left", padx=5)
-
-        # === Date & Time ===
-        self.datetime_label = tk.Label(self, text="", font=("Arial", 12))
-        self.datetime_label.pack(pady=5)
-        self.update_datetime()
-
-        # === Title ===
-        tk.Label(self, text="NOISE-AWARE PRODUCTIVITY COACH",
-                 font=("Arial", 16, "bold")).pack(pady=10)
-
-        # === Preferred Name Entry ===
-        name_frame = tk.Frame(self)
-        name_frame.pack(pady=(5, 0))
-        tk.Label(name_frame, text="Preferred Name:").pack(side="left", padx=(0, 5))
-        self.name_var = tk.StringVar(value=controller.get_preferred_name())
-        self.name_entry = tk.Entry(name_frame, textvariable=self.name_var, width=25)
-        self.name_entry.pack(side="left")
-        self.name_var.trace_add(
-            "write", lambda *_: self.controller.set_preferred_name(self.name_var.get())
-        )
-
-        # === Buttons ===
-        tk.Button(self, text="Start Pomodoro Session",
-                  command=self.navigate_to_pomodoro).pack(pady=5)
-
-        # Mic Test button
-        self.mic_test_btn = tk.Button(self, text="🎤 Start Mic Test",
-                                      command=self.toggle_mic_test)
-        self.mic_test_btn.pack(pady=5)
-
-        # Progress bar (hidden until test starts)
-        self.progress = ttk.Progressbar(self, orient="horizontal",
-                                        length=300, mode="determinate", maximum=100)
-        self.progress.pack(pady=5)
-        self.progress.pack_forget()
-
-        # Speaker toggle button
-        self.speaker_btn = tk.Button(self, text="🔊", font=("Arial", 14),
-                                     command=self.toggle_recording)
-        self.speaker_btn.pack(pady=5)
-
-        # Quit button
-        tk.Button(self, text="❌ Quit", fg="red",
-                  command=controller.safe_quit).pack(pady=10)
-
-        # === Memo ===
-        tk.Label(self, text="Memo:").pack()
-        self.memo_entry = tk.Entry(self, width=40)
-        self.memo_entry.pack(pady=5)
-
-        # === Tip of the Day ===
-        tk.Label(self, text="Tip of the Day: Stay Hydrated!",
-                 font=("Arial", 10, "italic")).pack(pady=10)
-
-    def update_datetime(self):
-        now = datetime.now().strftime("%b %d, %Y %I:%M %p")
-        self.datetime_label.config(text=now)
-        self.after(1000, self.update_datetime)
-
-    def navigate_to_pomodoro(self):
-        """Ensure a preferred name is provided before opening the Pomodoro page."""
-        name = self.controller.get_preferred_name()
-        if not name:
-            messagebox.showwarning(
-                "Preferred Name Required",
-                "Please enter your preferred name so we can tailor your Pomodoro support."
-            )
-            self.name_entry.focus_set()
-            return
-        if self.name_var.get() != name:
-            self.name_var.set(name)
-        self.controller.show_frame(PomodoroPage)
-
-    def toggle_mic_test(self):
-        """Toggle microphone intensity testing."""
-        if not self.mic_test_running:
-            self.mic_test_running = True
-            self.mic_test_btn.config(text="🛑 Stop Mic Test")
-            self.progress.pack()
-            self.update_mic_bar()
-        else:
-            self.mic_test_running = False
-            self.mic_test_btn.config(text="🎤 Start Mic Test")
-            self.progress.pack_forget()
-
-    def update_mic_bar(self):
-        if not self.mic_test_running:
-            return
-        audio_chunk, db = get_db_level(sensitivity=self.controller.mic_sensitivity.get())
-        intensity = min(max(db, 0), 100)
-        self.progress["value"] = intensity
-        self.after(50, self.update_mic_bar)
-
-    def on_show(self):
-        """Refresh the preferred name entry whenever the page becomes visible."""
-        current_name = self.controller.get_preferred_name()
-        if self.name_var.get() != current_name:
-            self.name_var.set(current_name)
-
-    def toggle_recording(self):
-        """Toggle passive monitoring ON/OFF."""
-        self.controller.recording_active = not self.controller.recording_active
-        self.speaker_btn.config(text="🔊" if self.controller.recording_active else "🔇")
-
-
-# === Pomodoro Page ===
-class PomodoroPage(tk.Frame):
-    desired_geometry = "1000x700"
-
-    def __init__(self, parent, controller):
-        super().__init__(parent)
-        self.controller = controller
-        self.running = False
-        self.remaining = 0
-
-        tk.Label(self, text="Pomodoro Timer", font=("Arial", 14, "bold")).pack(pady=10)
-
-        self.timer_label = tk.Label(self, text="00:00", font=("Arial", 28))
-        self.timer_label.pack(pady=10)
-
-        tk.Button(self, text="25 min Session",
-                  command=lambda: self.start_pomodoro(25 * 60, is_work=True)).pack(pady=5)
-        tk.Button(self, text="5 min Break",
-                  command=lambda: self.start_pomodoro(5 * 60, is_work=False)).pack(pady=5)
-        tk.Button(self, text="15 min Break",
-                  command=lambda: self.start_pomodoro(15 * 60, is_work=False)).pack(pady=5)
-
-        tk.Button(self, text="Reset", command=self.reset_timer).pack(pady=10)
-        tk.Button(self, text="Back", command=lambda: controller.show_frame(MainMenu)).pack(pady=5)
-
-    def start_pomodoro(self, seconds, is_work=True):
-        if self.running:
-            return
-        self.running = True
-        self.remaining = seconds
-
-        if is_work:
-            self.controller.start_pomodoro_session()
-
-        self.update_timer(is_work)
-
-    def update_timer(self, is_work):
-        if not self.running:
-            return
-        mins, secs = divmod(self.remaining, 60)
-        self.timer_label.config(text=f"{mins:02d}:{secs:02d}")
-        if self.remaining > 0:
-            self.remaining -= 1
-            self.after(1000, lambda: self.update_timer(is_work))
-        else:
-            self.running = False
-            if is_work:
-                self.controller.end_pomodoro_session(status="Completed")
-                if self.controller.pomodoro_alert_enabled:
-                    self.controller.play_pomodoro_alert()
-                messagebox.showinfo("Pomodoro", "Session completed! Take a break.")
-            else:
-                messagebox.showinfo("Break", "Break time is over!")
-
-    def reset_timer(self):
-        if self.running:
-            self.running = False
-            self.controller.end_pomodoro_session(status="Aborted")
-        self.timer_label.config(text="00:00")
-
-
-# === Report Page (Optimized with Loading Spinner and Faster AI Report) ===
-class ReportPage(tk.Frame):
-    desired_geometry = "1100x700"
-
-    def __init__(self, parent, controller):
-        super().__init__(parent)
-        self.controller = controller
-        self.spinner_running = False
-
-        # --- Navigation ---
-        nav_frame = tk.Frame(self)
-        nav_frame.pack(fill="x", padx=15, pady=(15, 0))
-        tk.Button(
-            nav_frame,
-            text="⬅ Back to Main Menu",
-            command=lambda: controller.show_frame(MainMenu),
-        ).pack(anchor="w")
-
-        tk.Label(self, text="Daily Productivity Insights", font=("Arial", 14, "bold")).pack(pady=(10, 10))
-
-        # --- Summary Box ---
-        self.summary_box = tk.Text(self, height=8, width=70, wrap="word", state="disabled")
-        self.summary_box.pack(padx=20, pady=5)
-
-        # --- Generate Button ---
-        self.generate_button = tk.Button(self, text="✨ Generate AI Report", command=self.generate_report)
-        self.generate_button.pack(pady=10)
-
-        # --- Spinner / Status Label ---
-        self.status_label = tk.Label(self, text="", font=("Arial", 10, "italic"), fg="#888")
-        self.status_label.pack(pady=(0, 5))
-
-        # --- AI Report Box ---
-        self.ai_report_box = tk.Text(self, height=10, width=70, wrap="word", state="disabled")
-        self.ai_report_box.pack(padx=20, pady=(5, 15))
-
-        tk.Button(self, text="📊 View Detailed Report",
-                  command=lambda: controller.show_frame(DetailedReportPage)).pack(pady=5)
-
-        tk.Button(
-            self,
-            text="⬅ Back to Main Menu",
-            command=lambda: controller.show_frame(MainMenu),
-        ).pack(pady=(10, 20))
-
-    # --- On Page Show ---
-    def on_show(self):
-        self.refresh_summary()
-
-    def refresh_summary(self):
-        summary_text = self.build_daily_summary()
-        self.summary_box.config(state="normal")
-        self.summary_box.delete("1.0", tk.END)
-        if summary_text:
-            self.summary_box.insert(tk.END, summary_text)
-        else:
-            self.summary_box.insert(tk.END, "No noise activity recorded yet for today. Start a session to collect data!")
-        self.summary_box.config(state="disabled")
-
-    # --- Build Daily Summary ---
-    def build_daily_summary(self):
-        try:
-            conn = get_connection()
-            cursor = conn.cursor()
-            today = date.today()
-            start_iso, end_iso = today_local_bounds()
-
-            # Total logs and average dB
-            cursor.execute(
-                """
-                SELECT COUNT(*), AVG(db_level)
-                FROM NoiseLog
-                WHERE timestamp >= ? AND timestamp < ?
-                """,
-                (start_iso, end_iso),
-            )
-            total_logs, avg_db = cursor.fetchone()
-            if not total_logs:
-                conn.close()
-                return ""
-
-            avg_db = avg_db or 0
-
-            # Noise category counts
-            cursor.execute("""
-                SELECT noise_category, COUNT(*) FROM NoiseLog
-                WHERE timestamp >= ? AND timestamp < ?
-                GROUP BY noise_category
-            """, (start_iso, end_iso))
-            category_counts = {row[0]: row[1] for row in cursor.fetchall()}
-
-            # Most frequent sound label
-            cursor.execute("""
-                SELECT label, COUNT(*) FROM NoiseLog
-                WHERE timestamp >= ? AND timestamp < ?
-                GROUP BY label ORDER BY COUNT(*) DESC LIMIT 1
-            """, (start_iso, end_iso))
-            row = cursor.fetchone()
-            top_label = row[0] if row else "Unknown"
-
-            # Completed Pomodoro sessions + duration
-            cursor.execute("""
-                SELECT COUNT(*),
-                       SUM(strftime('%s', COALESCE(end_time, start_time)) - strftime('%s', start_time)) / 60.0
-                FROM PomodoroSession
-                WHERE start_time >= ? AND start_time < ? AND status='Completed'
-            """, (start_iso, end_iso))
-            session_count, focus_minutes = cursor.fetchone()
-            focus_minutes = focus_minutes or 0
-
-            conn.close()
-
-            quiet = category_counts.get("Quiet", 0)
-            moderate = category_counts.get("Moderate", 0)
-            noisy = category_counts.get("Noisy", 0)
-
-            def pct(x):
-                return (x / total_logs) * 100 if total_logs else 0
-
-            return "\n".join([
-                f"Date: {today.strftime('%b %d, %Y')}",
-                f"Total noise logs: {total_logs}",
-                f"Average sound level: {avg_db:.1f} dB SPL",
-                f"Noise mix → Quiet {pct(quiet):.0f}% | Moderate {pct(moderate):.0f}% | Noisy {pct(noisy):.0f}%",
-                f"Most common sound: {top_label}",
-                f"Completed Pomodoros: {session_count or 0} (≈ {focus_minutes:.0f} min focused work)"
-            ])
-        except sqlite3.Error as e:
-            return f"❌ DB Error: {e}"
-
-    # --- Report Generation with Progress & Lazy model load/unload ---
-    def generate_report(self):
-        summary_text = self.build_daily_summary()
-        if not summary_text:
-            messagebox.showinfo("AI Report", "No data available for today.")
-            return
-
-        preferred_name = self.controller.get_preferred_name()
-        if not preferred_name:
-            messagebox.showwarning(
-                "Preferred Name Required",
-                "Please enter your preferred name on the main menu so the AI report can speak to you directly."
-            )
-            return
-
-        # progress bar UI
-        self.progress = ttk.Progressbar(self, orient="horizontal", length=350, mode="determinate", maximum=100)
-        self.progress.pack(pady=5)
-        self.status_label.config(text="Initializing...")
-
-        def on_progress(percent, message):
-            self.progress["value"] = percent
-            self.status_label.config(text=message)
-            self.update_idletasks()
-
-        def background_task():
-            try:
-                # ✅ Use subprocess-safe generator (no manual unload)
-                from ai_report_generator_local import generate_ai_report
-
-                try:
-                    report = generate_ai_report(
-                        summary_text,
-                        preferred_name=preferred_name,
-                        progress_callback=on_progress
-                    )
-                except TypeError:
-                    # In case callback isn't supported
-                    report = generate_ai_report(summary_text, preferred_name=preferred_name)
-
-                # ✅ Save to local DB
-                conn = get_connection()
-                cur = conn.cursor()
-                cur.execute(
-                    "INSERT INTO ReportHistory (date, summary, ai_report) VALUES (?, ?, ?)",
-                    (datetime.now().strftime("%Y-%m-%d"), summary_text, report)
-                )
-                conn.commit()
-                conn.close()
-
-                # ✅ Update GUI safely on main thread
-                self.after(0, lambda: self.display_ai_report(report))
-                self.after(0, lambda: self.status_label.config(text="✅ Report Ready!"))
-
-            except Exception as e:
-                self.after(0, lambda: self.display_ai_report(f"⚠️ Error generating report:\n{e}"))
-                self.after(0, lambda: self.status_label.config(text="⚠️ Failed."))
-            finally:
-                self.after(0, lambda: self.progress.destroy())
-                self.after(0, lambda: self.generate_button.config(state="normal"))
-
-        # disable button to prevent double clicks
-        self.generate_button.config(state="disabled")
-        threading.Thread(target=background_task, daemon=True).start()
-
-    # --- Display Final Report ---
-    def display_ai_report(self, text):
-        self.ai_report_box.config(state="normal")
-        self.ai_report_box.delete("1.0", tk.END)
-        self.ai_report_box.insert(tk.END, text)
-        self.ai_report_box.config(state="disabled")
-        self.generate_button.config(state="normal")
-
-
-# === Settings Page ===
-class SettingsPage(tk.Frame):
-    desired_geometry = "1100x720"
-
-    def __init__(self, parent, controller):
-        super().__init__(parent)
-        self.controller = controller
-
-        # === Scrollable container ===
-        self.columnconfigure(0, weight=1)
-        self._canvas = tk.Canvas(self, borderwidth=0, highlightthickness=0)
-        scrollbar = ttk.Scrollbar(self, orient="vertical", command=self._canvas.yview)
-        self._canvas.configure(yscrollcommand=scrollbar.set)
-
-        self._canvas.pack(side="left", fill="both", expand=True)
-        scrollbar.pack(side="right", fill="y")
-
-        content = tk.Frame(self._canvas)
-        content_id = self._canvas.create_window((0, 0), window=content, anchor="nw")
-
-        def _update_scrollregion(_):
-            self._canvas.configure(scrollregion=self._canvas.bbox("all"))
-
-        def _resize_content(event):
-            self._canvas.itemconfigure(content_id, width=event.width)
-
-        content.bind("<Configure>", _update_scrollregion)
-        self._canvas.bind("<Configure>", _resize_content)
-
-        content.bind("<Enter>", lambda _e: self._bind_mousewheel())
-        content.bind("<Leave>", lambda _e: self._unbind_mousewheel())
-
-        tk.Label(content, text="Settings", font=("Arial", 16, "bold")).pack(pady=(20, 10))
-        tk.Label(content, text="Customize how the Noise-Aware Productivity Coach looks.",
-                 font=("Arial", 10)).pack(pady=(0, 20))
-
-        self.theme_var = tk.StringVar(value=controller.current_theme)
-
-        theme_section = tk.Frame(content)
-        theme_section.pack(pady=10, padx=20, fill="x")
-
-        tk.Label(theme_section, text="Color Theme", font=("Arial", 12, "bold")).pack(anchor="w")
-        tk.Label(theme_section,
-                 text="Choose between light and dark appearances to match your environment.",
-                 wraplength=400, justify="left").pack(anchor="w", pady=(0, 10))
-
-        options_frame = tk.Frame(theme_section)
-        options_frame.pack(anchor="w")
-
-        tk.Radiobutton(options_frame, text="Light", value="light",
-                       variable=self.theme_var, command=self.change_theme).pack(anchor="w", pady=2)
-        tk.Radiobutton(options_frame, text="Dark", value="dark",
-                       variable=self.theme_var, command=self.change_theme).pack(anchor="w", pady=2)
-
-        mic_section = tk.Frame(content)
-        mic_section.pack(pady=10, padx=20, fill="x")
-
-        tk.Label(mic_section, text="Microphone Sensitivity", font=("Arial", 12, "bold")).pack(anchor="w")
-        tk.Label(
-            mic_section,
-            text="Adjust how sensitive the microphone is when monitoring noise.",
-            wraplength=400,
-            justify="left",
-        ).pack(anchor="w", pady=(0, 10))
-
-        slider_frame = tk.Frame(mic_section)
-        slider_frame.pack(fill="x", pady=(0, 5))
-
-        minus_button = tk.Button(slider_frame, text="-", width=3,
-                                 command=lambda: self.adjust_sensitivity(-1))
-        minus_button.pack(side="left", padx=(0, 5))
-
-        self.sensitivity_scale = tk.Scale(
-            slider_frame,
-            from_=0,
-            to=100,
-            orient="horizontal",
-            variable=controller.mic_sensitivity,
-            command=self.on_sensitivity_change,
-            length=260,
-        )
-        self.sensitivity_scale.pack(side="left", fill="x", expand=True)
-
-        plus_button = tk.Button(slider_frame, text="+", width=3,
-                                command=lambda: self.adjust_sensitivity(1))
-        plus_button.pack(side="left", padx=(5, 0))
-
-        self.sensitivity_value_label = tk.Label(mic_section, font=("Arial", 10, "italic"))
-        self.sensitivity_value_label.pack(anchor="w")
-
-        self._update_sensitivity_display()
-
-        alert_section = tk.Frame(content)
-        alert_section.pack(pady=10, padx=20, fill="x")
-
-        tk.Label(alert_section, text="Pomodoro Alerts", font=("Arial", 12, "bold")).pack(anchor="w")
-        tk.Label(
-            alert_section,
-            text="Play a sound when a Pomodoro work session finishes.",
-            wraplength=400,
-            justify="left",
-        ).pack(anchor="w", pady=(0, 10))
-
-        self.alert_var = tk.BooleanVar(value=controller.pomodoro_alert_enabled)
-        tk.Checkbutton(
-            alert_section,
-            text="Enable completion sound",
-            variable=self.alert_var,
-            command=self.toggle_alert,
-        ).pack(anchor="w", pady=2)
-
-        tk.Button(alert_section, text="Preview Sound", command=controller.play_pomodoro_alert).pack(anchor="w", pady=(5, 0))
-
-        self.preview_label = tk.Label(
-            content,
-            text="Preview: Productive focus starts with the right lighting!",
-            font=("Arial", 11, "italic"),
-            wraplength=420,
-            justify="center",
-        )
-        self.preview_label.pack(pady=25, padx=20)
-
-        tk.Button(content, text="Back", command=lambda: controller.show_frame(MainMenu)).pack(pady=10)
-
-    def change_theme(self):
-        self.controller.set_theme(self.theme_var.get())
-
-    def toggle_alert(self):
-        self.controller.set_pomodoro_alert_enabled(self.alert_var.get())
-
-    def on_show(self):
-        if self.alert_var.get() != self.controller.pomodoro_alert_enabled:
-            self.alert_var.set(self.controller.pomodoro_alert_enabled)
-        self._update_sensitivity_display()
-
-    def on_theme_applied(self, _colors):
-        """Keep the selection synced with the controller state."""
-        if self.theme_var.get() != self.controller.current_theme:
-            self.theme_var.set(self.controller.current_theme)
-        self._update_sensitivity_display()
-
-    def on_sensitivity_change(self, value):
-        self.controller.set_mic_sensitivity(value)
-        self._update_sensitivity_display()
-
-    def adjust_sensitivity(self, delta):
-        self.controller.adjust_mic_sensitivity(delta)
-        self._update_sensitivity_display()
-
-    def _update_sensitivity_display(self):
-        value = self.controller.mic_sensitivity.get()
-        self.sensitivity_value_label.config(text=f"Current level: {value}")
-        if int(self.sensitivity_scale.get()) != value:
-            self.sensitivity_scale.set(value)
-
-    def _bind_mousewheel(self):
-        self._canvas.bind_all("<MouseWheel>", self._on_mousewheel)
-        self._canvas.bind_all("<Button-4>", self._on_mousewheel)
-        self._canvas.bind_all("<Button-5>", self._on_mousewheel)
-
-    def _unbind_mousewheel(self):
-        self._canvas.unbind_all("<MouseWheel>")
-        self._canvas.unbind_all("<Button-4>")
-        self._canvas.unbind_all("<Button-5>")
-
-    def _on_mousewheel(self, event):
-        if event.num == 4:
-            delta = -1
-        elif event.num == 5:
-            delta = 1
-        else:
-            delta = -int(event.delta / 120)
-        self._canvas.yview_scroll(delta, "units")
-
-
-# === Detailed Report Page (Tabbed View: AI Reports + Analytics) ===
-class DetailedReportPage(tk.Frame):
-    desired_geometry = "1200x800"
-
-    def __init__(self, parent, controller):
-        super().__init__(parent)
-        self.controller = controller
-        colors = controller.themes[controller.current_theme]
-        self._chart_range_initialized = False
-
-        tk.Label(self, text="📊 Detailed Productivity Insights", font=("Arial", 16, "bold"),
-                 bg=colors["bg"], fg=colors["fg"]).pack(pady=10)
-
-        tk.Button(self, text="⬅ Back to Reports",
-                  command=lambda: controller.show_frame(ReportPage)).pack(pady=5)
-
-        # --- Tab control ---
-        notebook = ttk.Notebook(self)
-        notebook.pack(fill="both", expand=True, padx=20, pady=10)
-
-        # ---------------- TAB 1 : AI Report History ----------------
-        tab_reports = tk.Frame(notebook, bg=colors["bg"])
-        notebook.add(tab_reports, text="📄 AI Reports")
-
-        # Date filter
-        filter_frame = tk.Frame(tab_reports, bg=colors["bg"])
-        filter_frame.pack(pady=10)
-        tk.Label(filter_frame, text="Select Date:", bg=colors["bg"], fg=colors["fg"]).pack(side="left", padx=5)
-        self.date_entry = DateEntry(filter_frame, width=12, background="darkblue",
-                                    foreground="white", borderwidth=2, date_pattern="yyyy-mm-dd")
-        self.date_entry.pack(side="left", padx=5)
-        tk.Button(filter_frame, text="🔍 Load Reports", command=self.load_reports).pack(side="left", padx=8)
-
-        # Scrollable report viewer
-        text_frame = tk.Frame(tab_reports, bg=colors["bg"])
-        text_frame.pack(fill="both", expand=True, padx=20, pady=10)
-        self.text_area = tk.Text(text_frame, wrap="word", font=("Segoe UI", 10),
-                                 bg=colors["entry_bg"], fg=colors["entry_fg"])
-        self.text_area.pack(side="left", fill="both", expand=True)
-        scrollbar = ttk.Scrollbar(text_frame, command=self.text_area.yview)
-        scrollbar.pack(side="right", fill="y")
-        self.text_area.config(yscrollcommand=scrollbar.set)
-
-        # ---------------- TAB 2 : Visual Analytics ----------------
-        tab_charts = tk.Frame(notebook, bg=colors["bg"])
-        notebook.add(tab_charts, text="📈 Visual Analytics")
-
-        # Date range selectors
-        range_frame = tk.Frame(tab_charts, bg=colors["bg"])
-        range_frame.pack(pady=10)
-        tk.Label(range_frame, text="Start:", bg=colors["bg"], fg=colors["fg"]).grid(row=0, column=0, padx=5)
-        self.start_date = DateEntry(range_frame, width=12, background="darkblue",
-                                    foreground="white", borderwidth=2, date_pattern="yyyy-mm-dd")
-        self.start_date.grid(row=0, column=1, padx=5)
-        tk.Label(range_frame, text="End:", bg=colors["bg"], fg=colors["fg"]).grid(row=0, column=2, padx=5)
-        self.end_date = DateEntry(range_frame, width=12, background="darkblue",
-                                  foreground="white", borderwidth=2, date_pattern="yyyy-mm-dd")
-        self.end_date.grid(row=0, column=3, padx=5)
-        tk.Button(range_frame, text="📅 Apply Filter", command=self.load_charts).grid(row=0, column=4, padx=10)
-
-        self.chart_frame = tk.Frame(tab_charts, bg=colors["bg"])
-        self.chart_frame.pack(fill="both", expand=True, padx=20, pady=10)
-
-    def on_show(self):
-        """Auto-refresh analytics when the page is displayed."""
-        self.load_charts()
-
-    # ---------- TAB 1 : Load AI Reports ----------
-    def load_reports(self):
-        selected_date = self.date_entry.get_date().strftime("%Y-%m-%d")
-        self.text_area.delete(1.0, tk.END)
-        if not os.path.exists(DB_PATH):
-            self.text_area.insert(tk.END, f"⚠️ Database not found at:\n{DB_PATH}")
-            return
-
-        conn = None
-        try:
-            conn = get_connection()
-            c = conn.cursor()
-            c.execute("""
-                SELECT date, summary, ai_report, created_at
-                FROM ReportHistory
-                WHERE date = ?
-                ORDER BY created_at DESC
-            """, (selected_date,))
-            rows = c.fetchall()
-        except Exception as e:
-            self.text_area.insert(tk.END, f"⚠️ Error loading reports:\n{e}")
-            return
-        finally:
-            if conn is not None:
-                conn.close()
-
-        if not rows:
-            self.text_area.insert(tk.END, f"No reports found for {selected_date}.\n")
-            return
-
-        for row in rows:
-            date_str, summary, ai_report, created_at = row
-            self.text_area.insert(tk.END, f"📅 Date: {date_str}\n🕒 Generated: {created_at}\n\n")
-            self.text_area.insert(tk.END, f"📋 Summary:\n{summary}\n\n")
-            self.text_area.insert(tk.END, f"💬 AI Report:\n{ai_report}\n")
-            self.text_area.insert(tk.END, "-"*90 + "\n\n")
-
-    # ---------- Chart Helpers ----------
-    def _plot_noise_trend(self, ax, df_logs, df_sessions):
-        if df_logs.empty:
-            ax.text(0.5, 0.5, "No readings available", ha="center", va="center", fontsize=11)
-            ax.set_axis_off()
-            return
-
-        logs = df_logs.sort_values("timestamp").set_index("timestamp")
-        window = "15min"
-        category_levels = (
-            logs.groupby([pd.Grouper(freq=window), "noise_category"])["db_level"]
-            .mean()
-            .unstack(fill_value=0)
-        )
-        category_order = ["Quiet", "Moderate", "Noisy"]
-        category_levels = category_levels.reindex(columns=category_order, fill_value=0)
-        x = category_levels.index
-
-        if x.empty:
-            ax.text(0.5, 0.5, "Not enough data for trend", ha="center", va="center", fontsize=11)
-            ax.set_axis_off()
-            return
-
-        palette = {"Quiet": "#57cc99", "Moderate": "#ffd166", "Noisy": "#ef476f"}
-        stack_values = [category_levels[col].to_numpy() for col in category_order]
-        ax.stackplot(
-            x,
-            stack_values,
-            labels=[f"{col} avg dB" for col in category_order],
-            colors=[palette[col] for col in category_order],
-            alpha=0.55,
-        )
-
-        legend_handles = [
-            mpatches.Patch(color=palette[col], alpha=0.55, label=f"{col} avg dB")
-            for col in category_order
-        ]
-
-        avg_db = logs["db_level"].resample(window).mean().reindex(x)
-        avg_db = avg_db.interpolate("time")
-        ax.plot(x, avg_db, color="#26547C", linewidth=2.2, label="Overall avg dB")
-        legend_handles.append(mpatches.Patch(color="#26547C", label="Overall avg dB"))
-
-        if not df_sessions.empty and "start_time" in df_sessions:
-            completed_block = False
-            other_block = False
-            for _, session in df_sessions.iterrows():
-                start_time = session.get("start_time")
-                if pd.isna(start_time):
-                    continue
-                end_time = session.get("end_time")
-                if pd.isna(end_time):
-                    end_time = start_time + pd.Timedelta(minutes=25)
-                if str(session.get("status", "")).lower() == "completed":
-                    color = "#118ab2"
-                    completed_block = True
-                else:
-                    color = "#073b4c"
-                    other_block = True
-                ax.axvspan(start_time, end_time, color=color, alpha=0.12)
-
-            if completed_block:
-                legend_handles.append(mpatches.Patch(color="#118ab2", alpha=0.2, label="Completed focus block"))
-            if other_block:
-                legend_handles.append(mpatches.Patch(color="#073b4c", alpha=0.15, label="Active/Interrupted block"))
-
-        peak_time = avg_db.idxmax()
-        if pd.notna(peak_time):
-            peak_value = avg_db.loc[peak_time]
-            ax.annotate(
-                f"Peak {peak_value:.1f} dB",
-                xy=(peak_time, peak_value),
-                xytext=(10, 20),
-                textcoords="offset points",
-                arrowprops=dict(arrowstyle="->", color="#26547C"),
-                fontsize=9,
-                color="#26547C",
-            )
-
-        ax.set_title("Stacked Noise Profile & Focus Windows", fontsize=12, fontweight="bold")
-        ax.set_ylabel("Average dB (15 min bins)")
-        ax.xaxis.set_major_formatter(mdates.DateFormatter("%m-%d %H:%M"))
-        ax.tick_params(axis="x", rotation=30)
-        ax.grid(True, which="major", axis="y", linestyle="--", alpha=0.3)
-        if legend_handles:
-            ax.legend(handles=legend_handles, loc="upper left", ncol=2, fontsize=9)
-
-    def _plot_interruption_heatmap(self, ax, df_logs):
-        if df_logs.empty:
-            ax.text(0.5, 0.5, "No noise activity to map", ha="center", va="center", fontsize=11)
-            ax.set_axis_off()
-            return
-
-        logs = df_logs.copy()
-        logs["hour"] = logs["timestamp"].dt.hour
-        logs["weekday"] = logs["timestamp"].dt.day_name()
-        logs["noise_category"] = logs["noise_category"].fillna("Unknown")
-
-        noisy_mask = logs["noise_category"].str.lower() == "noisy"
-        focus_events = logs[noisy_mask]
-        intensity_label = "Noisy event count"
-
-        if focus_events.empty and "db_level" in logs:
-            valid_db = logs["db_level"].dropna()
-            if not valid_db.empty:
-                threshold = np.percentile(valid_db, 80)
-                focus_events = logs[logs["db_level"] >= threshold]
-                intensity_label = "High dB event count"
-
-        if focus_events.empty:
-            ax.text(0.5, 0.5, "No intense noise patterns detected", ha="center", va="center", fontsize=11)
-            ax.set_axis_off()
-            return
-
-        heatmap = (
-            focus_events.groupby(["weekday", "hour"])
-            .size()
-            .unstack(fill_value=0)
-            .reindex([
-                "Monday",
-                "Tuesday",
-                "Wednesday",
-                "Thursday",
-                "Friday",
-                "Saturday",
-                "Sunday",
-            ],
-                     fill_value=0)
-        )
-
-        im = ax.imshow(heatmap.values, aspect="auto", cmap="YlOrRd")
-        ax.set_title("Interruption Frequency Heatmap", fontsize=12, fontweight="bold")
-        ax.set_xlabel("Hour of Day")
-        ax.set_ylabel("Weekday")
-        ax.set_xticks(range(len(heatmap.columns)))
-        ax.set_xticklabels(heatmap.columns, rotation=0)
-        ax.set_yticks(range(len(heatmap.index)))
-        ax.set_yticklabels(heatmap.index)
-
-        max_idx = np.unravel_index(np.argmax(heatmap.values), heatmap.values.shape)
-        max_value = heatmap.values[max_idx]
-        if max_value > 0:
-            y, x = max_idx
-            ax.annotate(
-                f"Peak: {int(max_value)}",
-                xy=(x, y),
-                xytext=(5, -12),
-                textcoords="offset points",
-                color="#b83227",
-                fontsize=9,
-                fontweight="bold",
-            )
-
-        cbar = ax.figure.colorbar(im, ax=ax, fraction=0.046, pad=0.04)
-        cbar.set_label(intensity_label)
-
-    def _plot_noise_completion_strip(self, ax, df_logs, df_sessions):
-        if df_sessions.empty:
-            ax.text(0.5, 0.5, "No Pomodoro sessions yet", ha="center", va="center", fontsize=11)
-            ax.set_axis_off()
-            return
-
-        if "session_id" not in df_logs:
-            ax.text(0.5, 0.5, "Session linkage missing in logs", ha="center", va="center", fontsize=11)
-            ax.set_axis_off()
-            return
-
-        session_logs = df_logs.dropna(subset=["session_id", "db_level"]).copy()
-        session_logs["session_id"] = pd.to_numeric(session_logs["session_id"], errors="coerce")
-        session_logs.dropna(subset=["session_id"], inplace=True)
-        if session_logs.empty:
-            ax.text(0.5, 0.5, "No noise readings captured during sessions", ha="center", va="center", fontsize=11)
-            ax.set_axis_off()
-            return
-
-        session_logs["session_id"] = session_logs["session_id"].astype(int)
-        df_sessions = df_sessions.dropna(subset=["session_id"]).copy()
-        df_sessions["session_id"] = pd.to_numeric(df_sessions["session_id"], errors="coerce")
-        df_sessions.dropna(subset=["session_id"], inplace=True)
-        if df_sessions.empty:
-            ax.text(0.5, 0.5, "Session metadata unavailable", ha="center", va="center", fontsize=11)
-            ax.set_axis_off()
-            return
-
-        df_sessions["session_id"] = df_sessions["session_id"].astype(int)
-        avg_db_by_session = (
-            session_logs.groupby("session_id")["db_level"].mean().reset_index(name="avg_db")
-        )
-        merged = avg_db_by_session.merge(
-            df_sessions[["session_id", "status"]], on="session_id", how="inner"
-        )
-
-        if merged.empty:
-            ax.text(0.5, 0.5, "No completed sessions with noise data", ha="center", va="center", fontsize=11)
-            ax.set_axis_off()
-            return
-
-        merged["status"] = merged["status"].fillna("Unknown")
-        statuses = merged["status"].unique()
-        colors = {
-            "Completed": "#06d6a0",
-            "Running": "#118ab2",
-            "Interrupted": "#ffd166",
-            "Cancelled": "#ef476f",
-            "Abandoned": "#ef476f",
-            "Unknown": "#8d99ae",
-        }
-
-        legend_handles = []
-        for idx, status in enumerate(statuses):
-            values = merged.loc[merged["status"] == status, "avg_db"].to_numpy()
-            x_positions = np.full_like(values, idx, dtype=float)
-            jitter = np.random.uniform(-0.18, 0.18, size=len(values))
-            color = colors.get(status, "#577590")
-            ax.scatter(
-                x_positions + jitter,
-                values,
-                color=color,
-                alpha=0.75,
-                edgecolor="#1f1f1f",
-                linewidth=0.4,
-                label=status,
-            )
-            legend_handles.append(mpatches.Patch(color=color, label=status))
-
-        overall_mean = merged["avg_db"].mean()
-        ax.axhline(overall_mean, color="#073b4c", linestyle="--", linewidth=1, alpha=0.6)
-        ax.annotate(
-            f"Mean session dB: {overall_mean:.1f}",
-            xy=(0.02, overall_mean),
-            xycoords=("axes fraction", "data"),
-            textcoords="offset points",
-            xytext=(5, -12),
-            color="#073b4c",
-            fontsize=9,
-        )
-
-        ax.set_title("Noise vs. Session Outcome", fontsize=12, fontweight="bold")
-        ax.set_ylabel("Average dB per Session")
-        ax.set_xticks(range(len(statuses)))
-        ax.set_xticklabels(statuses, rotation=20)
-        ax.grid(True, axis="y", linestyle=":", alpha=0.3)
-        ax.legend(handles=legend_handles, title="Session Status", loc="upper right")
-
-    # ---------- TAB 2 : Load Visual Charts ----------
-    def load_charts(self):
-        for widget in self.chart_frame.winfo_children():
-            widget.destroy()
-
-        conn = None
-        try:
-            conn = get_connection()
-            df_logs = pd.read_sql_query("SELECT * FROM NoiseLog", conn)
-            df_sessions = pd.read_sql_query("SELECT * FROM PomodoroSession", conn)
-        except Exception as e:
-            tk.Label(self.chart_frame, text=f"⚠️ Failed to load data: {e}",
-                     font=("Arial", 12)).pack(pady=30)
-            return
-        finally:
-            if conn is not None:
-                conn.close()
-
-        if df_logs.empty:
-            tk.Label(self.chart_frame, text="No noise data available yet.",
-                     font=("Arial", 12)).pack(pady=30)
-            return
-
-        # === Robust timestamp parsing with UTC normalization ===
-        local_tz = datetime.now().astimezone().tzinfo
-        df_logs["timestamp"] = pd.to_datetime(df_logs["timestamp"], errors="coerce", utc=True)
-        df_logs = df_logs.dropna(subset=["timestamp"])
-        df_logs["timestamp"] = (
-            df_logs["timestamp"].dt.tz_convert(local_tz).dt.tz_localize(None)
-        )  # make tz-naive in local time for plotting
-
-        if df_logs.empty:
-            tk.Label(self.chart_frame, text="No valid timestamps available for plotting.",
-                     font=("Arial", 12)).pack(pady=30)
-            return
-
-        # Auto-adjust the visible range the first time charts are loaded
-        min_ts = df_logs["timestamp"].min()
-        max_ts = df_logs["timestamp"].max()
-        min_date = min_ts.date()
-        max_date = max_ts.date()
-
-        if not hasattr(self, "_chart_range_initialized") or not self._chart_range_initialized:
-            self.start_date.set_date(min_date)
-            self.end_date.set_date(max_date)
-            self._chart_range_initialized = True
-
-        # Ensure start <= end for filtering while keeping the user's selection intact
-        start_date_value = self.start_date.get_date()
-        end_date_value = self.end_date.get_date()
-        if start_date_value <= end_date_value:
-            range_start = start_date_value
-            range_end = end_date_value
-        else:
-            range_start = end_date_value
-            range_end = start_date_value
-
-        start = datetime.combine(range_start, datetime.min.time())
-        end = datetime.combine(range_end, datetime.min.time()) + pd.Timedelta(days=1)
-        df_logs = df_logs[(df_logs["timestamp"] >= start) & (df_logs["timestamp"] < end)]
-
-        if not df_sessions.empty:
-            df_sessions["start_time"] = pd.to_datetime(
-                df_sessions["start_time"], errors="coerce", utc=True
-            )
-            df_sessions["end_time"] = pd.to_datetime(
-                df_sessions["end_time"], errors="coerce", utc=True
-            )
-            df_sessions = df_sessions.dropna(subset=["start_time"])
-            df_sessions["start_time"] = (
-                df_sessions["start_time"].dt.tz_convert(local_tz).dt.tz_localize(None)
-            )
-            df_sessions["end_time"] = (
-                df_sessions["end_time"].dt.tz_convert(local_tz).dt.tz_localize(None)
-            )
-            df_sessions = df_sessions[(df_sessions["start_time"] >= start) & (df_sessions["start_time"] < end)]
-            df_sessions.sort_values("start_time", inplace=True)
-
-        if df_logs.empty:
-            tk.Label(self.chart_frame, text="No records for this date range.",
-                     font=("Arial", 12)).pack(pady=30)
-            return
-
-        df_logs["db_level"] = pd.to_numeric(df_logs["db_level"], errors="coerce")
-        if "confidence" in df_logs:
-            df_logs["confidence"] = pd.to_numeric(df_logs["confidence"], errors="coerce")
-        df_logs.dropna(subset=["db_level"], inplace=True)
-
-        if df_logs.empty:
-            tk.Label(self.chart_frame, text="No valid dB readings for this date range.",
-                     font=("Arial", 12)).pack(pady=30)
-            return
-
-        fig = plt.figure(figsize=(12, 7))
-        gs = fig.add_gridspec(2, 2, height_ratios=[2.4, 1.8])
-        ax_trend = fig.add_subplot(gs[0, :])
-        ax_heat = fig.add_subplot(gs[1, 0])
-        ax_strip = fig.add_subplot(gs[1, 1])
-
-        self._plot_noise_trend(ax_trend, df_logs, df_sessions)
-        self._plot_interruption_heatmap(ax_heat, df_logs)
-        self._plot_noise_completion_strip(ax_strip, df_logs, df_sessions)
-
-        display_end = (end - pd.Timedelta(seconds=1)).date()
-        fig.suptitle(
-            f"Noise & Focus Analytics ({start.date()} → {display_end})",
-            fontsize=14,
-            fontweight="bold",
-        )
-        fig.subplots_adjust(top=0.9, hspace=0.45, wspace=0.28)
-
-        canvas = FigureCanvasTkAgg(fig, master=self.chart_frame)
-        canvas.draw()
-        canvas.get_tk_widget().pack(fill="both", expand=True)
-
-
-# === Run App ===
-if __name__ == "__main__":
-    app = NoiseAwareApp()
-    app.mainloop()
+import tkinter as tk
+from tkinter import messagebox, ttk
+import threading
+import time
+import sqlite3
+from datetime import datetime, date
+import os
+import json
+from pathlib import Path
+import matplotlib.pyplot as plt
+import matplotlib.dates as mdates
+import matplotlib.patches as mpatches
+from matplotlib.backends.backend_tkagg import FigureCanvasTkAgg
+import numpy as np
+import pandas as pd
+from tkcalendar import DateEntry
+from FYP import memory_guard, MemoryGuard
+import sys
+from io import StringIO
+
+mem_guard = MemoryGuard(threshold_mb=5000, check_interval_sec=5)
+mem_guard.start()
+# === import your backend code ===
+from FYP import (
+    init_storage,
+    init_reports_table,
+    get_db_level,
+    noise_category,
+    classify_sound,
+    save_noise_log,
+    today_local_bounds,
+    BASE_DIR,
+    DB_PATH,
+)
+# ⛔️ DO NOT import the AI generator here anymore (it loads the model at startup)
+# from ai_report_generator_local import generate_ai_report
+
+# Initialize storage once
+init_storage()
+init_reports_table()
+from background_retrain import background_retrain
+
+# start background retraining once app launches
+background_retrain(interval_hours=24)
+
+# === Local DB connection helper ===
+def get_connection():
+    """Return a new SQLite connection to the same DB used by FYP.py."""
+    return sqlite3.connect(DB_PATH, timeout=10, check_same_thread=False)
+
+
+# === Tkinter App ===
+class NoiseAwareApp(tk.Tk):
+    def __init__(self):
+        super().__init__()
+        self.title("Noise-Aware Productivity Coach")
+        self.default_geometry = "1100x700"
+        self.geometry(self.default_geometry)
+        self.resizable(False, False)
+
+        # Theme configuration
+        self.themes = {
+            "light": {
+                "bg": "#f0f0f0",
+                "fg": "#1e1e1e",
+                "button_bg": "#ffffff",
+                "button_fg": "#1e1e1e",
+                "button_active_bg": "#e0e0e0",
+                "entry_bg": "#ffffff",
+                "entry_fg": "#1e1e1e",
+                "accent": "#4a90e2",
+                "progress_trough": "#d9d9d9",
+            },
+            "dark": {
+                "bg": "#1f2933",
+                "fg": "#f5f5f5",
+                "button_bg": "#323f4b",
+                "button_fg": "#f5f5f5",
+                "button_active_bg": "#3e4c59",
+                "entry_bg": "#3e4c59",
+                "entry_fg": "#f5f5f5",
+                "accent": "#9f7aea",
+                "progress_trough": "#52606d",
+            },
+        }
+        self.current_theme = "light"
+        self.style = ttk.Style()
+        try:
+            self.style.theme_use("clam")
+        except tk.TclError:
+            # Fallback to default theme if clam is not available
+            self.style.theme_use("default")
+
+        # Recording state
+        self.recording_active = True
+        self.app_running = True  # flag to stop threads safely
+        self.session_id = None   # Pomodoro session ID tracking
+        self.pomodoro_alert_enabled = True  # toggleable Pomodoro completion alerts
+        self.mic_sensitivity = tk.IntVar(value=50)  # microphone sensitivity level
+        self._mic_sensitivity_value = self.mic_sensitivity.get()
+        self.mic_sensitivity.trace_add("write", self._cache_mic_sensitivity)
+        self.preferred_name = ""
+
+        # Settings persistence helpers
+        self._settings_path = Path(BASE_DIR) / "user_settings.json"
+        self._settings_save_after_id = None
+        self._loading_preferences = False
+        self._load_preferences()
+
+        # Handle window close safely
+        self.protocol("WM_DELETE_WINDOW", self.safe_quit)
+
+        # Start passive monitoring in background
+        threading.Thread(target=self.passive_monitor, daemon=True).start()
+
+        # Container for frames (pages)
+        self.container = tk.Frame(self)
+        self.container.pack(side="top", fill="both", expand=True)
+        self.container.grid_rowconfigure(0, weight=1)
+        self.container.grid_columnconfigure(0, weight=1)
+
+        self.frames = {}
+        for F in (MainMenu, PomodoroPage, ReportPage, DetailedReportPage, SettingsPage):
+            frame = F(self.container, self)
+            self.frames[F] = frame
+            frame.grid(row=0, column=0, sticky="nsew")
+
+        self.apply_theme()
+        self.show_frame(MainMenu)
+
+    def show_frame(self, page):
+        frame = self.frames[page]
+        self._apply_geometry_for_frame(frame)
+        if hasattr(frame, "on_show"):
+            frame.on_show()
+        frame.tkraise()
+
+    def _apply_geometry_for_frame(self, frame):
+        """Resize the root window based on the active frame."""
+        desired_geometry = getattr(frame, "desired_geometry", self.default_geometry)
+        if desired_geometry:
+            self.geometry(desired_geometry)
+
+    def passive_monitor(self):
+        """Continuously record until app closes or muted."""
+        while self.app_running:
+            if self.recording_active:
+                sensitivity = self.get_mic_sensitivity()
+                audio_chunk, db = get_db_level(sensitivity=sensitivity)
+                category = noise_category(db)
+                label, confidence = classify_sound(audio_chunk)
+                save_noise_log(db, category, label, confidence, session_id=self.session_id)
+                # Small sleep to avoid pegging a CPU core
+
+                poll_interval = 0.05 if self.recording_active else 1.0
+                # When active but quiet (e.g., low RMS), you can stretch to 0.2 s:
+                if db < 35:
+                    poll_interval = 0.2
+                time.sleep(poll_interval)
+            else:
+                time.sleep(1)  # pause monitoring when muted
+
+    def start_pomodoro_session(self):
+        """Start a new Pomodoro session (DB insert)."""
+        conn = get_connection()
+        cursor = conn.cursor()
+        cursor.execute("""
+            INSERT INTO PomodoroSession (start_time, status)
+            VALUES (?, ?)
+        """, (datetime.now().strftime("%Y-%m-%d %H:%M:%S"), "Running"))
+        self.session_id = cursor.lastrowid
+        conn.commit()
+        conn.close()
+        print(f"▶️ Pomodoro session started (ID={self.session_id})")
+
+    def end_pomodoro_session(self, status="Completed"):
+        """End current Pomodoro session."""
+        if not self.session_id:
+            return
+        conn = get_connection()
+        cursor = conn.cursor()
+        cursor.execute("""
+            UPDATE PomodoroSession
+            SET end_time=?, status=?
+            WHERE session_id=?
+        """, (datetime.now().strftime("%Y-%m-%d %H:%M:%S"), status, self.session_id))
+        conn.commit()
+        conn.close()
+        print(f"⏹ Pomodoro session {self.session_id} ended as {status}")
+        self.session_id = None
+
+    def safe_quit(self):
+        """Force-terminate all threads, models, and subprocesses to free memory completely."""
+        if messagebox.askokcancel("Quit", "Are you sure you want to exit?"):
+            print("🧹 Cleaning up background tasks...")
+            self._flush_preferences_to_disk()
+
+            # Stop custom threads
+            self.app_running = False
+            self.recording_active = False
+
+            import gc, os, signal, psutil, time
+
+            # Give threads a moment to stop gracefully
+            time.sleep(0.5)
+
+            # 🧠 Try unloading models (AI + TF + Torch)
+            try:
+                import torch, gc
+                torch.cuda.empty_cache()
+                gc.collect()
+                print("✅ Cleared PyTorch GPU cache and memory.")
+            except Exception as e:
+                print(f"⚠️ Torch cleanup skipped: {e}")
+
+            try:
+                import tensorflow as tf
+                tf.keras.backend.clear_session()
+                print("✅ TensorFlow session cleared.")
+            except Exception as e:
+                print(f"⚠️ TensorFlow cleanup skipped: {e}")
+
+            try:
+                import torch
+                torch.cuda.empty_cache()
+                print("✅ PyTorch cache cleared.")
+            except Exception:
+                pass
+
+            gc.collect()
+
+            # 🧩 Kill all background threads and subprocesses for this PID
+            pid = os.getpid()
+            process = psutil.Process(pid)
+            for child in process.children(recursive=True):
+                try:
+                    child.terminate()
+                except Exception:
+                    pass
+
+            # Give them 1s to terminate nicely
+            gone, alive = psutil.wait_procs(process.children(recursive=True), timeout=1)
+            for p in alive:
+                try:
+                    p.kill()
+                except Exception:
+                    pass
+
+            # Close Tk
+            try:
+                self.destroy()
+            except Exception:
+                pass
+
+            print("💀 Terminating Python process completely.")
+            os.kill(pid, signal.SIGTERM)
+
+    def set_theme(self, theme_name):
+        """Update the current theme and refresh UI colors."""
+        if theme_name not in self.themes:
+            return
+        if theme_name == self.current_theme:
+            return
+        self.current_theme = theme_name
+        self.apply_theme()
+        self._schedule_preferences_save()
+
+    def set_pomodoro_alert_enabled(self, enabled):
+        """Toggle the Pomodoro completion alert sound."""
+        new_value = bool(enabled)
+        if self.pomodoro_alert_enabled == new_value:
+            return
+        self.pomodoro_alert_enabled = new_value
+        self._schedule_preferences_save()
+
+    def set_preferred_name(self, name):
+        """Persist the trimmed preferred name for downstream use."""
+        sanitized = (name or "").strip()
+        if self.preferred_name == sanitized:
+            return
+        self.preferred_name = sanitized
+        self._schedule_preferences_save()
+
+    def get_preferred_name(self):
+        """Return the sanitized preferred name (empty string if unset)."""
+        return getattr(self, "preferred_name", "").strip()
+
+    def set_mic_sensitivity(self, value):
+        """Update the microphone sensitivity (0-100)."""
+        try:
+            numeric_value = int(float(value))
+        except (TypeError, ValueError):
+            return
+        numeric_value = max(0, min(100, numeric_value))
+        if self.mic_sensitivity.get() != numeric_value:
+            self.mic_sensitivity.set(numeric_value)
+        if not self._loading_preferences:
+            self._schedule_preferences_save()
+
+    def get_mic_sensitivity(self):
+        """Return the cached microphone sensitivity value for background threads."""
+        return getattr(self, "_mic_sensitivity_value", 50)
+
+    def _cache_mic_sensitivity(self, *_):
+        """Cache IntVar value so worker threads can read without touching Tk state."""
+        try:
+            self._mic_sensitivity_value = int(self.mic_sensitivity.get())
+        except tk.TclError:
+            # Tk may be shutting down; keep the last known value.
+            pass
+
+    def adjust_mic_sensitivity(self, delta):
+        """Incrementally adjust microphone sensitivity."""
+        self.set_mic_sensitivity(self.mic_sensitivity.get() + delta)
+
+    def _load_preferences(self):
+        """Load persisted user preferences from disk."""
+        if self._loading_preferences:
+            return
+
+        self._loading_preferences = True
+        try:
+            data = {}
+            try:
+                self._settings_path.parent.mkdir(parents=True, exist_ok=True)
+                if self._settings_path.exists():
+                    with self._settings_path.open("r", encoding="utf-8") as fp:
+                        data = json.load(fp)
+            except (OSError, json.JSONDecodeError) as exc:
+                print(f"⚠️ Unable to load settings from {self._settings_path}: {exc}")
+                data = {}
+
+            theme = data.get("theme")
+            if isinstance(theme, str) and theme in self.themes:
+                self.current_theme = theme
+
+            mic_value = data.get("mic_sensitivity")
+            try:
+                if mic_value is not None:
+                    numeric_value = int(float(mic_value))
+                    numeric_value = max(0, min(100, numeric_value))
+                    if self.mic_sensitivity.get() != numeric_value:
+                        self.mic_sensitivity.set(numeric_value)
+            except (TypeError, ValueError):
+                pass
+
+            if "pomodoro_alert_enabled" in data:
+                self.pomodoro_alert_enabled = bool(data.get("pomodoro_alert_enabled"))
+
+            name = data.get("preferred_name")
+            if isinstance(name, str):
+                self.preferred_name = name.strip()
+        finally:
+            self._loading_preferences = False
+
+    def _schedule_preferences_save(self, delay_ms=500):
+        """Debounce writes of user settings to disk."""
+        if self._loading_preferences:
+            return
+
+        if self._settings_save_after_id is not None:
+            try:
+                self.after_cancel(self._settings_save_after_id)
+            except ValueError:
+                pass
+
+        self._settings_save_after_id = self.after(delay_ms, self._write_preferences_to_disk)
+
+    def _write_preferences_to_disk(self):
+        """Persist current settings to the JSON file."""
+        self._settings_save_after_id = None
+        payload = {
+            "theme": self.current_theme,
+            "mic_sensitivity": int(self.get_mic_sensitivity()),
+            "pomodoro_alert_enabled": bool(self.pomodoro_alert_enabled),
+            "preferred_name": self.get_preferred_name(),
+        }
+
+        try:
+            self._settings_path.parent.mkdir(parents=True, exist_ok=True)
+            tmp_path = self._settings_path.with_suffix(self._settings_path.suffix + ".tmp")
+            with tmp_path.open("w", encoding="utf-8") as fp:
+                json.dump(payload, fp, indent=2)
+            tmp_path.replace(self._settings_path)
+        except OSError as exc:
+            print(f"⚠️ Unable to save settings to {self._settings_path}: {exc}")
+
+    def _flush_preferences_to_disk(self):
+        """Synchronously write settings, cancelling any pending debounced save."""
+        if self._settings_save_after_id is not None:
+            try:
+                self.after_cancel(self._settings_save_after_id)
+            except ValueError:
+                pass
+            self._settings_save_after_id = None
+        self._write_preferences_to_disk()
+
+    def play_pomodoro_alert(self):
+        """Play the default system alert sound for Pomodoro completions."""
+        try:
+            self.bell()
+        except tk.TclError:
+            # Fallback: silently ignore if the platform cannot play the bell.
+            pass
+
+    def apply_theme(self):
+        """Apply the current theme colors to the entire UI."""
+        colors = self.themes[self.current_theme]
+        self.configure(bg=colors["bg"])
+        self.container.configure(bg=colors["bg"])
+        self.style.configure(
+            "Theme.Horizontal.TProgressbar",
+            background=colors["accent"],
+            troughcolor=colors["progress_trrough"] if "progress_trrough" in colors else colors["progress_trough"],
+            bordercolor=colors["bg"],
+            lightcolor=colors["accent"],
+            darkcolor=colors["accent"],
+        )
+
+        for frame in self.frames.values():
+            self._apply_theme_to_widget(frame, colors)
+            if hasattr(frame, "on_theme_applied"):
+                frame.on_theme_applied(colors)
+
+    def _apply_theme_to_widget(self, widget, colors):
+        """Recursively apply theme colors to widgets within frames, skipping special widgets that don't support 'bg'."""
+        from tkcalendar import DateEntry
+        from matplotlib.backends.backend_tkagg import FigureCanvasTkAgg
+
+        # skip widgets that shouldn't be themed recursively
+        skip_types = (DateEntry, FigureCanvasTkAgg)
+        if isinstance(widget, skip_types):
+            return
+
+        # --- Base background containers ---
+        if isinstance(widget, (tk.Frame, tk.LabelFrame, tk.Toplevel)):
+            widget.configure(bg=colors["bg"])
+
+        if isinstance(widget, tk.Canvas):
+            widget.configure(bg=colors["bg"], highlightbackground=colors["bg"])
+
+        # --- Standard widgets ---
+        try:
+            if isinstance(widget, tk.Label):
+                widget.configure(bg=colors["bg"], fg=colors["fg"])
+            elif isinstance(widget, tk.Button):
+                widget.configure(
+                    bg=colors["button_bg"],
+                    fg=colors["button_fg"],
+                    activebackground=colors["button_active_bg"],
+                    activeforeground=colors["button_fg"],
+                    highlightbackground=colors["bg"],
+                )
+            elif isinstance(widget, tk.Radiobutton):
+                widget.configure(
+                    bg=colors["bg"],
+                    fg=colors["fg"],
+                    activebackground=colors["button_active_bg"],
+                    selectcolor=colors["bg"],
+                    highlightbackground=colors["bg"],
+                )
+            elif isinstance(widget, tk.Checkbutton):
+                widget.configure(
+                    bg=colors["bg"],
+                    fg=colors["fg"],
+                    activebackground=colors["button_active_bg"],
+                    selectcolor=colors["bg"],
+                    highlightbackground=colors["bg"],
+                )
+            elif isinstance(widget, tk.Entry):
+                widget.configure(
+                    bg=colors["entry_bg"],
+                    fg=colors["entry_fg"],
+                    insertbackground=colors["fg"],
+                    highlightbackground=colors["bg"],
+                )
+            elif isinstance(widget, tk.Text):
+                widget.configure(
+                    bg=colors["entry_bg"],
+                    fg=colors["entry_fg"],
+                    insertbackground=colors["fg"],
+                    highlightbackground=colors["bg"],
+                )
+            elif isinstance(widget, tk.Scale):
+                widget.configure(
+                    bg=colors["bg"],
+                    fg=colors["fg"],
+                    highlightbackground=colors["bg"],
+                    troughcolor=colors.get("progress_trough", colors["bg"]),
+                    activebackground=colors["accent"],
+                )
+            elif isinstance(widget, ttk.Progressbar):
+                widget.configure(style="Theme.Horizontal.TProgressbar")
+        except Exception:
+            # some third-party widgets (e.g. tkcalendar internals) don't accept bg/fg
+            pass
+
+        # --- Recurse into children safely ---
+        for child in widget.winfo_children():
+            self._apply_theme_to_widget(child, colors)
+
+    def show_log_window(self):
+        if hasattr(self, "log_window") and self.log_window.winfo_exists():
+            self.log_window.lift()
+            return
+
+        self.log_window = tk.Toplevel(self)
+        self.log_window.title("Live System Logs")
+        self.log_window.geometry("650x450")
+        self.log_window.configure(bg=self.themes[self.current_theme]["bg"])
+
+        # Text area styled like a terminal
+        self.log_text_area = tk.Text(
+            self.log_window,
+            wrap="word",
+            state="disabled",
+            bg="#1e1e1e",
+            fg="#00ff66",
+            insertbackground="#00ff66",
+        )
+        self.log_text_area.pack(fill="both", expand=True)
+
+        scrollbar = tk.Scrollbar(self.log_window, command=self.log_text_area.yview)
+        scrollbar.pack(side="right", fill="y")
+        self.log_text_area.config(yscrollcommand=scrollbar.set)
+
+        # ✅ Redirect prints from this point onwards
+        self.redirect_print_to_gui()
+
+    class DualOutput:
+        def __init__(self, widget):
+            self.widget = widget
+            self.console = sys.__stdout__
+
+        def write(self, text):
+            try:
+                if self.widget and self.widget.winfo_exists():
+                    self.widget.config(state="normal")
+                    self.widget.insert(tk.END, text)
+                    self.widget.see(tk.END)
+                    self.widget.config(state="disabled")
+            except:  # GUI closed → just write to terminal
+                pass
+
+            # Always still print to terminal
+            self.console.write(text)
+
+        def flush(self):
+            self.console.flush()
+
+    # ✅ 3) Bind print() output to the live log window
+    def redirect_print_to_gui(self):
+        if hasattr(self, "log_text_area"):
+            sys.stdout = self.DualOutput(self.log_text_area)
+
+
+# === Main Menu Page ===
+class MainMenu(tk.Frame):
+    desired_geometry = "800x600"
+
+    def __init__(self, parent, controller):
+        super().__init__(parent)
+
+        self.controller = controller
+        self.mic_test_running = False  # mic test state
+
+        # === Top Navigation Bar (restored button layout with labels for clarity) ===
+        self.nav_frame = tk.Frame(self)
+        self.nav_frame.pack(fill="x", pady=(10, 5))
+
+        button_config = [
+            ("View Reports 📑", lambda: controller.show_frame(ReportPage)),
+            ("Open Settings ⚙️", lambda: controller.show_frame(SettingsPage)),
+            ("Live Log 🖥️", self.controller.show_log_window),
+        ]
+
+        for text, command in button_config:
+            tk.Button(
+                self.nav_frame,
+                text=text,
+                command=command,
+                cursor="hand2",
+                padx=10,
+                pady=2,
+            ).pack(side="left", padx=5)
+
+        # === Date & Time ===
+        self.datetime_label = tk.Label(self, text="", font=("Arial", 12))
+        self.datetime_label.pack(pady=5)
+        self.update_datetime()
+
+        # === Title ===
+        tk.Label(self, text="NOISE-AWARE PRODUCTIVITY COACH",
+                 font=("Arial", 16, "bold")).pack(pady=10)
+
+        # === Preferred Name Entry ===
+        name_frame = tk.Frame(self)
+        name_frame.pack(pady=(5, 0))
+        tk.Label(name_frame, text="Preferred Name:").pack(side="left", padx=(0, 5))
+        self.name_var = tk.StringVar(value=controller.get_preferred_name())
+        self.name_entry = tk.Entry(name_frame, textvariable=self.name_var, width=25)
+        self.name_entry.pack(side="left")
+        self.name_var.trace_add(
+            "write", lambda *_: self.controller.set_preferred_name(self.name_var.get())
+        )
+
+        # === Buttons ===
+        tk.Button(self, text="Start Pomodoro Session",
+                  command=self.navigate_to_pomodoro).pack(pady=5)
+
+        # Mic Test button
+        self.mic_test_btn = tk.Button(self, text="🎤 Start Mic Test",
+                                      command=self.toggle_mic_test)
+        self.mic_test_btn.pack(pady=5)
+
+        # Progress bar (hidden until test starts)
+        self.progress = ttk.Progressbar(self, orient="horizontal",
+                                        length=300, mode="determinate", maximum=100)
+        self.progress.pack(pady=5)
+        self.progress.pack_forget()
+
+        # Speaker toggle button
+        self.speaker_btn = tk.Button(self, text="🔊", font=("Arial", 14),
+                                     command=self.toggle_recording)
+        self.speaker_btn.pack(pady=5)
+
+        # Quit button
+        tk.Button(self, text="❌ Quit", fg="red",
+                  command=controller.safe_quit).pack(pady=10)
+
+        # === Memo ===
+        tk.Label(self, text="Memo:").pack()
+        self.memo_entry = tk.Entry(self, width=40)
+        self.memo_entry.pack(pady=5)
+
+        # === Tip of the Day ===
+        tk.Label(self, text="Tip of the Day: Stay Hydrated!",
+                 font=("Arial", 10, "italic")).pack(pady=10)
+
+    def update_datetime(self):
+        now = datetime.now().strftime("%b %d, %Y %I:%M %p")
+        self.datetime_label.config(text=now)
+        self.after(1000, self.update_datetime)
+
+    def navigate_to_pomodoro(self):
+        """Ensure a preferred name is provided before opening the Pomodoro page."""
+        name = self.controller.get_preferred_name()
+        if not name:
+            messagebox.showwarning(
+                "Preferred Name Required",
+                "Please enter your preferred name so we can tailor your Pomodoro support."
+            )
+            self.name_entry.focus_set()
+            return
+        if self.name_var.get() != name:
+            self.name_var.set(name)
+        self.controller.show_frame(PomodoroPage)
+
+    def toggle_mic_test(self):
+        """Toggle microphone intensity testing."""
+        if not self.mic_test_running:
+            self.mic_test_running = True
+            self.mic_test_btn.config(text="🛑 Stop Mic Test")
+            self.progress.pack()
+            self.update_mic_bar()
+        else:
+            self.mic_test_running = False
+            self.mic_test_btn.config(text="🎤 Start Mic Test")
+            self.progress.pack_forget()
+
+    def update_mic_bar(self):
+        if not self.mic_test_running:
+            return
+        audio_chunk, db = get_db_level(sensitivity=self.controller.mic_sensitivity.get())
+        intensity = min(max(db, 0), 100)
+        self.progress["value"] = intensity
+        self.after(50, self.update_mic_bar)
+
+    def on_show(self):
+        """Refresh the preferred name entry whenever the page becomes visible."""
+        current_name = self.controller.get_preferred_name()
+        if self.name_var.get() != current_name:
+            self.name_var.set(current_name)
+
+    def toggle_recording(self):
+        """Toggle passive monitoring ON/OFF."""
+        self.controller.recording_active = not self.controller.recording_active
+        self.speaker_btn.config(text="🔊" if self.controller.recording_active else "🔇")
+
+
+# === Pomodoro Page ===
+class PomodoroPage(tk.Frame):
+    desired_geometry = "1000x700"
+
+    def __init__(self, parent, controller):
+        super().__init__(parent)
+        self.controller = controller
+        self.running = False
+        self.remaining = 0
+
+        tk.Label(self, text="Pomodoro Timer", font=("Arial", 14, "bold")).pack(pady=10)
+
+        self.timer_label = tk.Label(self, text="00:00", font=("Arial", 28))
+        self.timer_label.pack(pady=10)
+
+        tk.Button(self, text="25 min Session",
+                  command=lambda: self.start_pomodoro(25 * 60, is_work=True)).pack(pady=5)
+        tk.Button(self, text="5 min Break",
+                  command=lambda: self.start_pomodoro(5 * 60, is_work=False)).pack(pady=5)
+        tk.Button(self, text="15 min Break",
+                  command=lambda: self.start_pomodoro(15 * 60, is_work=False)).pack(pady=5)
+
+        tk.Button(self, text="Reset", command=self.reset_timer).pack(pady=10)
+        tk.Button(self, text="Back", command=lambda: controller.show_frame(MainMenu)).pack(pady=5)
+
+    def start_pomodoro(self, seconds, is_work=True):
+        if self.running:
+            return
+        self.running = True
+        self.remaining = seconds
+
+        if is_work:
+            self.controller.start_pomodoro_session()
+
+        self.update_timer(is_work)
+
+    def update_timer(self, is_work):
+        if not self.running:
+            return
+        mins, secs = divmod(self.remaining, 60)
+        self.timer_label.config(text=f"{mins:02d}:{secs:02d}")
+        if self.remaining > 0:
+            self.remaining -= 1
+            self.after(1000, lambda: self.update_timer(is_work))
+        else:
+            self.running = False
+            if is_work:
+                self.controller.end_pomodoro_session(status="Completed")
+                if self.controller.pomodoro_alert_enabled:
+                    self.controller.play_pomodoro_alert()
+                messagebox.showinfo("Pomodoro", "Session completed! Take a break.")
+            else:
+                messagebox.showinfo("Break", "Break time is over!")
+
+    def reset_timer(self):
+        if self.running:
+            self.running = False
+            self.controller.end_pomodoro_session(status="Aborted")
+        self.timer_label.config(text="00:00")
+
+
+# === Report Page (Optimized with Loading Spinner and Faster AI Report) ===
+class ReportPage(tk.Frame):
+    desired_geometry = "1100x700"
+
+    def __init__(self, parent, controller):
+        super().__init__(parent)
+        self.controller = controller
+        self.spinner_running = False
+
+        # --- Navigation ---
+        nav_frame = tk.Frame(self)
+        nav_frame.pack(fill="x", padx=15, pady=(15, 0))
+        tk.Button(
+            nav_frame,
+            text="⬅ Back to Main Menu",
+            command=lambda: controller.show_frame(MainMenu),
+        ).pack(anchor="w")
+
+        tk.Label(self, text="Daily Productivity Insights", font=("Arial", 14, "bold")).pack(pady=(10, 10))
+
+        # --- Summary Box ---
+        self.summary_box = tk.Text(self, height=8, width=70, wrap="word", state="disabled")
+        self.summary_box.pack(padx=20, pady=5)
+
+        # --- Generate Button ---
+        self.generate_button = tk.Button(self, text="✨ Generate AI Report", command=self.generate_report)
+        self.generate_button.pack(pady=10)
+
+        # --- Spinner / Status Label ---
+        self.status_label = tk.Label(self, text="", font=("Arial", 10, "italic"), fg="#888")
+        self.status_label.pack(pady=(0, 5))
+
+        # --- AI Report Box ---
+        self.ai_report_box = tk.Text(self, height=10, width=70, wrap="word", state="disabled")
+        self.ai_report_box.pack(padx=20, pady=(5, 15))
+
+        tk.Button(self, text="📊 View Detailed Report",
+                  command=lambda: controller.show_frame(DetailedReportPage)).pack(pady=5)
+
+        tk.Button(
+            self,
+            text="⬅ Back to Main Menu",
+            command=lambda: controller.show_frame(MainMenu),
+        ).pack(pady=(10, 20))
+
+    # --- On Page Show ---
+    def on_show(self):
+        self.refresh_summary()
+
+    def refresh_summary(self):
+        summary_text = self.build_daily_summary()
+        self.summary_box.config(state="normal")
+        self.summary_box.delete("1.0", tk.END)
+        if summary_text:
+            self.summary_box.insert(tk.END, summary_text)
+        else:
+            self.summary_box.insert(tk.END, "No noise activity recorded yet for today. Start a session to collect data!")
+        self.summary_box.config(state="disabled")
+
+    # --- Build Daily Summary ---
+    def build_daily_summary(self):
+        try:
+            conn = get_connection()
+            cursor = conn.cursor()
+            today = date.today()
+            start_iso, end_iso = today_local_bounds()
+
+            # Total logs and average dB
+            cursor.execute(
+                """
+                SELECT COUNT(*), AVG(db_level)
+                FROM NoiseLog
+                WHERE timestamp >= ? AND timestamp < ?
+                """,
+                (start_iso, end_iso),
+            )
+            total_logs, avg_db = cursor.fetchone()
+            if not total_logs:
+                conn.close()
+                return ""
+
+            avg_db = avg_db or 0
+
+            # Noise category counts
+            cursor.execute("""
+                SELECT noise_category, COUNT(*) FROM NoiseLog
+                WHERE timestamp >= ? AND timestamp < ?
+                GROUP BY noise_category
+            """, (start_iso, end_iso))
+            category_counts = {row[0]: row[1] for row in cursor.fetchall()}
+
+            # Most frequent sound label
+            cursor.execute("""
+                SELECT label, COUNT(*) FROM NoiseLog
+                WHERE timestamp >= ? AND timestamp < ?
+                GROUP BY label ORDER BY COUNT(*) DESC LIMIT 1
+            """, (start_iso, end_iso))
+            row = cursor.fetchone()
+            top_label = row[0] if row else "Unknown"
+
+            # Completed Pomodoro sessions + duration
+            cursor.execute("""
+                SELECT COUNT(*),
+                       SUM(strftime('%s', COALESCE(end_time, start_time)) - strftime('%s', start_time)) / 60.0
+                FROM PomodoroSession
+                WHERE start_time >= ? AND start_time < ? AND status='Completed'
+            """, (start_iso, end_iso))
+            session_count, focus_minutes = cursor.fetchone()
+            focus_minutes = focus_minutes or 0
+
+            conn.close()
+
+            quiet = category_counts.get("Quiet", 0)
+            moderate = category_counts.get("Moderate", 0)
+            noisy = category_counts.get("Noisy", 0)
+
+            def pct(x):
+                return (x / total_logs) * 100 if total_logs else 0
+
+            return "\n".join([
+                f"Date: {today.strftime('%b %d, %Y')}",
+                f"Total noise logs: {total_logs}",
+                f"Average sound level: {avg_db:.1f} dB SPL",
+                f"Noise mix → Quiet {pct(quiet):.0f}% | Moderate {pct(moderate):.0f}% | Noisy {pct(noisy):.0f}%",
+                f"Most common sound: {top_label}",
+                f"Completed Pomodoros: {session_count or 0} (≈ {focus_minutes:.0f} min focused work)"
+            ])
+        except sqlite3.Error as e:
+            return f"❌ DB Error: {e}"
+
+    # --- Report Generation with Progress & Lazy model load/unload ---
+    def generate_report(self):
+        summary_text = self.build_daily_summary()
+        if not summary_text:
+            messagebox.showinfo("AI Report", "No data available for today.")
+            return
+
+        preferred_name = self.controller.get_preferred_name()
+        if not preferred_name:
+            messagebox.showwarning(
+                "Preferred Name Required",
+                "Please enter your preferred name on the main menu so the AI report can speak to you directly."
+            )
+            return
+
+        # progress bar UI
+        self.progress = ttk.Progressbar(self, orient="horizontal", length=350, mode="determinate", maximum=100)
+        self.progress.pack(pady=5)
+        self.status_label.config(text="Initializing...")
+
+        def on_progress(percent, message):
+            self.progress["value"] = percent
+            self.status_label.config(text=message)
+            self.update_idletasks()
+
+        def background_task():
+            try:
+                # ✅ Use subprocess-safe generator (no manual unload)
+                from ai_report_generator_local import generate_ai_report
+
+                try:
+                    report = generate_ai_report(
+                        summary_text,
+                        preferred_name=preferred_name,
+                        progress_callback=on_progress
+                    )
+                except TypeError:
+                    # In case callback isn't supported
+                    report = generate_ai_report(summary_text, preferred_name=preferred_name)
+
+                # ✅ Save to local DB
+                conn = get_connection()
+                cur = conn.cursor()
+                cur.execute(
+                    "INSERT INTO ReportHistory (date, summary, ai_report) VALUES (?, ?, ?)",
+                    (datetime.now().strftime("%Y-%m-%d"), summary_text, report)
+                )
+                conn.commit()
+                conn.close()
+
+                # ✅ Update GUI safely on main thread
+                self.after(0, lambda: self.display_ai_report(report))
+                self.after(0, lambda: self.status_label.config(text="✅ Report Ready!"))
+
+            except Exception as e:
+                self.after(0, lambda: self.display_ai_report(f"⚠️ Error generating report:\n{e}"))
+                self.after(0, lambda: self.status_label.config(text="⚠️ Failed."))
+            finally:
+                self.after(0, lambda: self.progress.destroy())
+                self.after(0, lambda: self.generate_button.config(state="normal"))
+
+        # disable button to prevent double clicks
+        self.generate_button.config(state="disabled")
+        threading.Thread(target=background_task, daemon=True).start()
+
+    # --- Display Final Report ---
+    def display_ai_report(self, text):
+        self.ai_report_box.config(state="normal")
+        self.ai_report_box.delete("1.0", tk.END)
+        self.ai_report_box.insert(tk.END, text)
+        self.ai_report_box.config(state="disabled")
+        self.generate_button.config(state="normal")
+
+
+# === Settings Page ===
+class SettingsPage(tk.Frame):
+    desired_geometry = "1100x720"
+
+    def __init__(self, parent, controller):
+        super().__init__(parent)
+        self.controller = controller
+
+        # === Scrollable container ===
+        self.columnconfigure(0, weight=1)
+        self._canvas = tk.Canvas(self, borderwidth=0, highlightthickness=0)
+        scrollbar = ttk.Scrollbar(self, orient="vertical", command=self._canvas.yview)
+        self._canvas.configure(yscrollcommand=scrollbar.set)
+
+        self._canvas.pack(side="left", fill="both", expand=True)
+        scrollbar.pack(side="right", fill="y")
+
+        content = tk.Frame(self._canvas)
+        content_id = self._canvas.create_window((0, 0), window=content, anchor="nw")
+
+        def _update_scrollregion(_):
+            self._canvas.configure(scrollregion=self._canvas.bbox("all"))
+
+        def _resize_content(event):
+            self._canvas.itemconfigure(content_id, width=event.width)
+
+        content.bind("<Configure>", _update_scrollregion)
+        self._canvas.bind("<Configure>", _resize_content)
+
+        content.bind("<Enter>", lambda _e: self._bind_mousewheel())
+        content.bind("<Leave>", lambda _e: self._unbind_mousewheel())
+
+        tk.Label(content, text="Settings", font=("Arial", 16, "bold")).pack(pady=(20, 10))
+        tk.Label(content, text="Customize how the Noise-Aware Productivity Coach looks.",
+                 font=("Arial", 10)).pack(pady=(0, 20))
+
+        self.theme_var = tk.StringVar(value=controller.current_theme)
+
+        theme_section = tk.Frame(content)
+        theme_section.pack(pady=10, padx=20, fill="x")
+
+        tk.Label(theme_section, text="Color Theme", font=("Arial", 12, "bold")).pack(anchor="w")
+        tk.Label(theme_section,
+                 text="Choose between light and dark appearances to match your environment.",
+                 wraplength=400, justify="left").pack(anchor="w", pady=(0, 10))
+
+        options_frame = tk.Frame(theme_section)
+        options_frame.pack(anchor="w")
+
+        tk.Radiobutton(options_frame, text="Light", value="light",
+                       variable=self.theme_var, command=self.change_theme).pack(anchor="w", pady=2)
+        tk.Radiobutton(options_frame, text="Dark", value="dark",
+                       variable=self.theme_var, command=self.change_theme).pack(anchor="w", pady=2)
+
+        mic_section = tk.Frame(content)
+        mic_section.pack(pady=10, padx=20, fill="x")
+
+        tk.Label(mic_section, text="Microphone Sensitivity", font=("Arial", 12, "bold")).pack(anchor="w")
+        tk.Label(
+            mic_section,
+            text="Adjust how sensitive the microphone is when monitoring noise.",
+            wraplength=400,
+            justify="left",
+        ).pack(anchor="w", pady=(0, 10))
+
+        slider_frame = tk.Frame(mic_section)
+        slider_frame.pack(fill="x", pady=(0, 5))
+
+        minus_button = tk.Button(slider_frame, text="-", width=3,
+                                 command=lambda: self.adjust_sensitivity(-1))
+        minus_button.pack(side="left", padx=(0, 5))
+
+        self.sensitivity_scale = tk.Scale(
+            slider_frame,
+            from_=0,
+            to=100,
+            orient="horizontal",
+            variable=controller.mic_sensitivity,
+            command=self.on_sensitivity_change,
+            length=260,
+        )
+        self.sensitivity_scale.pack(side="left", fill="x", expand=True)
+
+        plus_button = tk.Button(slider_frame, text="+", width=3,
+                                command=lambda: self.adjust_sensitivity(1))
+        plus_button.pack(side="left", padx=(5, 0))
+
+        self.sensitivity_value_label = tk.Label(mic_section, font=("Arial", 10, "italic"))
+        self.sensitivity_value_label.pack(anchor="w")
+
+        self._update_sensitivity_display()
+
+        alert_section = tk.Frame(content)
+        alert_section.pack(pady=10, padx=20, fill="x")
+
+        tk.Label(alert_section, text="Pomodoro Alerts", font=("Arial", 12, "bold")).pack(anchor="w")
+        tk.Label(
+            alert_section,
+            text="Play a sound when a Pomodoro work session finishes.",
+            wraplength=400,
+            justify="left",
+        ).pack(anchor="w", pady=(0, 10))
+
+        self.alert_var = tk.BooleanVar(value=controller.pomodoro_alert_enabled)
+        tk.Checkbutton(
+            alert_section,
+            text="Enable completion sound",
+            variable=self.alert_var,
+            command=self.toggle_alert,
+        ).pack(anchor="w", pady=2)
+
+        tk.Button(alert_section, text="Preview Sound", command=controller.play_pomodoro_alert).pack(anchor="w", pady=(5, 0))
+
+        self.preview_label = tk.Label(
+            content,
+            text="Preview: Productive focus starts with the right lighting!",
+            font=("Arial", 11, "italic"),
+            wraplength=420,
+            justify="center",
+        )
+        self.preview_label.pack(pady=25, padx=20)
+
+        tk.Button(content, text="Back", command=lambda: controller.show_frame(MainMenu)).pack(pady=10)
+
+    def change_theme(self):
+        self.controller.set_theme(self.theme_var.get())
+
+    def toggle_alert(self):
+        self.controller.set_pomodoro_alert_enabled(self.alert_var.get())
+
+    def on_show(self):
+        if self.alert_var.get() != self.controller.pomodoro_alert_enabled:
+            self.alert_var.set(self.controller.pomodoro_alert_enabled)
+        self._update_sensitivity_display()
+
+    def on_theme_applied(self, _colors):
+        """Keep the selection synced with the controller state."""
+        if self.theme_var.get() != self.controller.current_theme:
+            self.theme_var.set(self.controller.current_theme)
+        self._update_sensitivity_display()
+
+    def on_sensitivity_change(self, value):
+        self.controller.set_mic_sensitivity(value)
+        self._update_sensitivity_display()
+
+    def adjust_sensitivity(self, delta):
+        self.controller.adjust_mic_sensitivity(delta)
+        self._update_sensitivity_display()
+
+    def _update_sensitivity_display(self):
+        value = self.controller.mic_sensitivity.get()
+        self.sensitivity_value_label.config(text=f"Current level: {value}")
+        if int(self.sensitivity_scale.get()) != value:
+            self.sensitivity_scale.set(value)
+
+    def _bind_mousewheel(self):
+        self._canvas.bind_all("<MouseWheel>", self._on_mousewheel)
+        self._canvas.bind_all("<Button-4>", self._on_mousewheel)
+        self._canvas.bind_all("<Button-5>", self._on_mousewheel)
+
+    def _unbind_mousewheel(self):
+        self._canvas.unbind_all("<MouseWheel>")
+        self._canvas.unbind_all("<Button-4>")
+        self._canvas.unbind_all("<Button-5>")
+
+    def _on_mousewheel(self, event):
+        if event.num == 4:
+            delta = -1
+        elif event.num == 5:
+            delta = 1
+        else:
+            delta = -int(event.delta / 120)
+        self._canvas.yview_scroll(delta, "units")
+
+
+# === Detailed Report Page (Tabbed View: AI Reports + Analytics) ===
+class DetailedReportPage(tk.Frame):
+    desired_geometry = "1200x800"
+
+    def __init__(self, parent, controller):
+        super().__init__(parent)
+        self.controller = controller
+        colors = controller.themes[controller.current_theme]
+        self._chart_range_initialized = False
+
+        tk.Label(self, text="📊 Detailed Productivity Insights", font=("Arial", 16, "bold"),
+                 bg=colors["bg"], fg=colors["fg"]).pack(pady=10)
+
+        tk.Button(self, text="⬅ Back to Reports",
+                  command=lambda: controller.show_frame(ReportPage)).pack(pady=5)
+
+        # --- Tab control ---
+        notebook = ttk.Notebook(self)
+        notebook.pack(fill="both", expand=True, padx=20, pady=10)
+
+        # ---------------- TAB 1 : AI Report History ----------------
+        tab_reports = tk.Frame(notebook, bg=colors["bg"])
+        notebook.add(tab_reports, text="📄 AI Reports")
+
+        # Date filter
+        filter_frame = tk.Frame(tab_reports, bg=colors["bg"])
+        filter_frame.pack(pady=10)
+        tk.Label(filter_frame, text="Select Date:", bg=colors["bg"], fg=colors["fg"]).pack(side="left", padx=5)
+        self.date_entry = DateEntry(filter_frame, width=12, background="darkblue",
+                                    foreground="white", borderwidth=2, date_pattern="yyyy-mm-dd")
+        self.date_entry.pack(side="left", padx=5)
+        tk.Button(filter_frame, text="🔍 Load Reports", command=self.load_reports).pack(side="left", padx=8)
+
+        # Scrollable report viewer
+        text_frame = tk.Frame(tab_reports, bg=colors["bg"])
+        text_frame.pack(fill="both", expand=True, padx=20, pady=10)
+        self.text_area = tk.Text(text_frame, wrap="word", font=("Segoe UI", 10),
+                                 bg=colors["entry_bg"], fg=colors["entry_fg"])
+        self.text_area.pack(side="left", fill="both", expand=True)
+        scrollbar = ttk.Scrollbar(text_frame, command=self.text_area.yview)
+        scrollbar.pack(side="right", fill="y")
+        self.text_area.config(yscrollcommand=scrollbar.set)
+
+        # ---------------- TAB 2 : Visual Analytics ----------------
+        tab_charts = tk.Frame(notebook, bg=colors["bg"])
+        notebook.add(tab_charts, text="📈 Visual Analytics")
+
+        # Date range selectors
+        range_frame = tk.Frame(tab_charts, bg=colors["bg"])
+        range_frame.pack(pady=10)
+        tk.Label(range_frame, text="Start:", bg=colors["bg"], fg=colors["fg"]).grid(row=0, column=0, padx=5)
+        self.start_date = DateEntry(range_frame, width=12, background="darkblue",
+                                    foreground="white", borderwidth=2, date_pattern="yyyy-mm-dd")
+        self.start_date.grid(row=0, column=1, padx=5)
+        tk.Label(range_frame, text="End:", bg=colors["bg"], fg=colors["fg"]).grid(row=0, column=2, padx=5)
+        self.end_date = DateEntry(range_frame, width=12, background="darkblue",
+                                  foreground="white", borderwidth=2, date_pattern="yyyy-mm-dd")
+        self.end_date.grid(row=0, column=3, padx=5)
+        tk.Button(range_frame, text="📅 Apply Filter", command=self.load_charts).grid(row=0, column=4, padx=10)
+
+        self.chart_frame = tk.Frame(tab_charts, bg=colors["bg"])
+        self.chart_frame.pack(fill="both", expand=True, padx=20, pady=10)
+
+    def on_show(self):
+        """Auto-refresh analytics when the page is displayed."""
+        self.load_charts()
+
+    # ---------- TAB 1 : Load AI Reports ----------
+    def load_reports(self):
+        selected_date = self.date_entry.get_date().strftime("%Y-%m-%d")
+        self.text_area.delete(1.0, tk.END)
+        if not os.path.exists(DB_PATH):
+            self.text_area.insert(tk.END, f"⚠️ Database not found at:\n{DB_PATH}")
+            return
+
+        conn = None
+        try:
+            conn = get_connection()
+            c = conn.cursor()
+            c.execute("""
+                SELECT date, summary, ai_report, created_at
+                FROM ReportHistory
+                WHERE date = ?
+                ORDER BY created_at DESC
+            """, (selected_date,))
+            rows = c.fetchall()
+        except Exception as e:
+            self.text_area.insert(tk.END, f"⚠️ Error loading reports:\n{e}")
+            return
+        finally:
+            if conn is not None:
+                conn.close()
+
+        if not rows:
+            self.text_area.insert(tk.END, f"No reports found for {selected_date}.\n")
+            return
+
+        for row in rows:
+            date_str, summary, ai_report, created_at = row
+            self.text_area.insert(tk.END, f"📅 Date: {date_str}\n🕒 Generated: {created_at}\n\n")
+            self.text_area.insert(tk.END, f"📋 Summary:\n{summary}\n\n")
+            self.text_area.insert(tk.END, f"💬 AI Report:\n{ai_report}\n")
+            self.text_area.insert(tk.END, "-"*90 + "\n\n")
+
+    # ---------- Chart Helpers ----------
+    def _plot_noise_trend(self, ax, df_logs, df_sessions):
+        if df_logs.empty:
+            ax.text(0.5, 0.5, "No readings available", ha="center", va="center", fontsize=11)
+            ax.set_axis_off()
+            return
+
+        logs = df_logs.sort_values("timestamp").set_index("timestamp")
+        window = "15min"
+        category_levels = (
+            logs.groupby([pd.Grouper(freq=window), "noise_category"])["db_level"]
+            .mean()
+            .unstack(fill_value=0)
+        )
+        category_order = ["Quiet", "Moderate", "Noisy"]
+        category_levels = category_levels.reindex(columns=category_order, fill_value=0)
+        x = category_levels.index
+
+        if x.empty:
+            ax.text(0.5, 0.5, "Not enough data for trend", ha="center", va="center", fontsize=11)
+            ax.set_axis_off()
+            return
+
+        palette = {"Quiet": "#57cc99", "Moderate": "#ffd166", "Noisy": "#ef476f"}
+        stack_values = [category_levels[col].to_numpy() for col in category_order]
+        ax.stackplot(
+            x,
+            stack_values,
+            labels=[f"{col} avg dB" for col in category_order],
+            colors=[palette[col] for col in category_order],
+            alpha=0.55,
+        )
+
+        legend_handles = [
+            mpatches.Patch(color=palette[col], alpha=0.55, label=f"{col} avg dB")
+            for col in category_order
+        ]
+
+        avg_db = logs["db_level"].resample(window).mean().reindex(x)
+        avg_db = avg_db.interpolate("time")
+        ax.plot(x, avg_db, color="#26547C", linewidth=2.2, label="Overall avg dB")
+        legend_handles.append(mpatches.Patch(color="#26547C", label="Overall avg dB"))
+
+        if not df_sessions.empty and "start_time" in df_sessions:
+            completed_block = False
+            other_block = False
+            for _, session in df_sessions.iterrows():
+                start_time = session.get("start_time")
+                if pd.isna(start_time):
+                    continue
+                end_time = session.get("end_time")
+                if pd.isna(end_time):
+                    end_time = start_time + pd.Timedelta(minutes=25)
+                if str(session.get("status", "")).lower() == "completed":
+                    color = "#118ab2"
+                    completed_block = True
+                else:
+                    color = "#073b4c"
+                    other_block = True
+                ax.axvspan(start_time, end_time, color=color, alpha=0.12)
+
+            if completed_block:
+                legend_handles.append(mpatches.Patch(color="#118ab2", alpha=0.2, label="Completed focus block"))
+            if other_block:
+                legend_handles.append(mpatches.Patch(color="#073b4c", alpha=0.15, label="Active/Interrupted block"))
+
+        peak_time = avg_db.idxmax()
+        if pd.notna(peak_time):
+            peak_value = avg_db.loc[peak_time]
+            ax.annotate(
+                f"Peak {peak_value:.1f} dB",
+                xy=(peak_time, peak_value),
+                xytext=(10, 20),
+                textcoords="offset points",
+                arrowprops=dict(arrowstyle="->", color="#26547C"),
+                fontsize=9,
+                color="#26547C",
+            )
+
+        ax.set_title("Stacked Noise Profile & Focus Windows", fontsize=12, fontweight="bold")
+        ax.set_ylabel("Average dB (15 min bins)")
+        ax.xaxis.set_major_formatter(mdates.DateFormatter("%m-%d %H:%M"))
+        ax.tick_params(axis="x", rotation=30)
+        ax.grid(True, which="major", axis="y", linestyle="--", alpha=0.3)
+        if legend_handles:
+            ax.legend(handles=legend_handles, loc="upper left", ncol=2, fontsize=9)
+
+    def _plot_interruption_heatmap(self, ax, df_logs):
+        if df_logs.empty:
+            ax.text(0.5, 0.5, "No noise activity to map", ha="center", va="center", fontsize=11)
+            ax.set_axis_off()
+            return
+
+        logs = df_logs.copy()
+        logs["hour"] = logs["timestamp"].dt.hour
+        logs["weekday"] = logs["timestamp"].dt.day_name()
+        logs["noise_category"] = logs["noise_category"].fillna("Unknown")
+
+        noisy_mask = logs["noise_category"].str.lower() == "noisy"
+        focus_events = logs[noisy_mask]
+        intensity_label = "Noisy event count"
+
+        if focus_events.empty and "db_level" in logs:
+            valid_db = logs["db_level"].dropna()
+            if not valid_db.empty:
+                threshold = np.percentile(valid_db, 80)
+                focus_events = logs[logs["db_level"] >= threshold]
+                intensity_label = "High dB event count"
+
+        if focus_events.empty:
+            ax.text(0.5, 0.5, "No intense noise patterns detected", ha="center", va="center", fontsize=11)
+            ax.set_axis_off()
+            return
+
+        heatmap = (
+            focus_events.groupby(["weekday", "hour"])
+            .size()
+            .unstack(fill_value=0)
+            .reindex([
+                "Monday",
+                "Tuesday",
+                "Wednesday",
+                "Thursday",
+                "Friday",
+                "Saturday",
+                "Sunday",
+            ],
+                     fill_value=0)
+        )
+
+        im = ax.imshow(heatmap.values, aspect="auto", cmap="YlOrRd")
+        ax.set_title("Interruption Frequency Heatmap", fontsize=12, fontweight="bold")
+        ax.set_xlabel("Hour of Day")
+        ax.set_ylabel("Weekday")
+        ax.set_xticks(range(len(heatmap.columns)))
+        ax.set_xticklabels(heatmap.columns, rotation=0)
+        ax.set_yticks(range(len(heatmap.index)))
+        ax.set_yticklabels(heatmap.index)
+
+        max_idx = np.unravel_index(np.argmax(heatmap.values), heatmap.values.shape)
+        max_value = heatmap.values[max_idx]
+        if max_value > 0:
+            y, x = max_idx
+            ax.annotate(
+                f"Peak: {int(max_value)}",
+                xy=(x, y),
+                xytext=(5, -12),
+                textcoords="offset points",
+                color="#b83227",
+                fontsize=9,
+                fontweight="bold",
+            )
+
+        cbar = ax.figure.colorbar(im, ax=ax, fraction=0.046, pad=0.04)
+        cbar.set_label(intensity_label)
+
+    def _plot_noise_completion_strip(self, ax, df_logs, df_sessions):
+        if df_sessions.empty:
+            ax.text(0.5, 0.5, "No Pomodoro sessions yet", ha="center", va="center", fontsize=11)
+            ax.set_axis_off()
+            return
+
+        if "session_id" not in df_logs:
+            ax.text(0.5, 0.5, "Session linkage missing in logs", ha="center", va="center", fontsize=11)
+            ax.set_axis_off()
+            return
+
+        session_logs = df_logs.dropna(subset=["session_id", "db_level"]).copy()
+        session_logs["session_id"] = pd.to_numeric(session_logs["session_id"], errors="coerce")
+        session_logs.dropna(subset=["session_id"], inplace=True)
+        if session_logs.empty:
+            ax.text(0.5, 0.5, "No noise readings captured during sessions", ha="center", va="center", fontsize=11)
+            ax.set_axis_off()
+            return
+
+        session_logs["session_id"] = session_logs["session_id"].astype(int)
+        df_sessions = df_sessions.dropna(subset=["session_id"]).copy()
+        df_sessions["session_id"] = pd.to_numeric(df_sessions["session_id"], errors="coerce")
+        df_sessions.dropna(subset=["session_id"], inplace=True)
+        if df_sessions.empty:
+            ax.text(0.5, 0.5, "Session metadata unavailable", ha="center", va="center", fontsize=11)
+            ax.set_axis_off()
+            return
+
+        df_sessions["session_id"] = df_sessions["session_id"].astype(int)
+        avg_db_by_session = (
+            session_logs.groupby("session_id")["db_level"].mean().reset_index(name="avg_db")
+        )
+        merged = avg_db_by_session.merge(
+            df_sessions[["session_id", "status"]], on="session_id", how="inner"
+        )
+
+        if merged.empty:
+            ax.text(0.5, 0.5, "No completed sessions with noise data", ha="center", va="center", fontsize=11)
+            ax.set_axis_off()
+            return
+
+        merged["status"] = merged["status"].fillna("Unknown")
+        statuses = merged["status"].unique()
+        colors = {
+            "Completed": "#06d6a0",
+            "Running": "#118ab2",
+            "Interrupted": "#ffd166",
+            "Cancelled": "#ef476f",
+            "Abandoned": "#ef476f",
+            "Unknown": "#8d99ae",
+        }
+
+        legend_handles = []
+        for idx, status in enumerate(statuses):
+            values = merged.loc[merged["status"] == status, "avg_db"].to_numpy()
+            x_positions = np.full_like(values, idx, dtype=float)
+            jitter = np.random.uniform(-0.18, 0.18, size=len(values))
+            color = colors.get(status, "#577590")
+            ax.scatter(
+                x_positions + jitter,
+                values,
+                color=color,
+                alpha=0.75,
+                edgecolor="#1f1f1f",
+                linewidth=0.4,
+                label=status,
+            )
+            legend_handles.append(mpatches.Patch(color=color, label=status))
+
+        overall_mean = merged["avg_db"].mean()
+        ax.axhline(overall_mean, color="#073b4c", linestyle="--", linewidth=1, alpha=0.6)
+        ax.annotate(
+            f"Mean session dB: {overall_mean:.1f}",
+            xy=(0.02, overall_mean),
+            xycoords=("axes fraction", "data"),
+            textcoords="offset points",
+            xytext=(5, -12),
+            color="#073b4c",
+            fontsize=9,
+        )
+
+        ax.set_title("Noise vs. Session Outcome", fontsize=12, fontweight="bold")
+        ax.set_ylabel("Average dB per Session")
+        ax.set_xticks(range(len(statuses)))
+        ax.set_xticklabels(statuses, rotation=20)
+        ax.grid(True, axis="y", linestyle=":", alpha=0.3)
+        ax.legend(handles=legend_handles, title="Session Status", loc="upper right")
+
+    # ---------- TAB 2 : Load Visual Charts ----------
+    def load_charts(self):
+        for widget in self.chart_frame.winfo_children():
+            widget.destroy()
+
+        conn = None
+        try:
+            conn = get_connection()
+            df_logs = pd.read_sql_query("SELECT * FROM NoiseLog", conn)
+            df_sessions = pd.read_sql_query("SELECT * FROM PomodoroSession", conn)
+        except Exception as e:
+            tk.Label(self.chart_frame, text=f"⚠️ Failed to load data: {e}",
+                     font=("Arial", 12)).pack(pady=30)
+            return
+        finally:
+            if conn is not None:
+                conn.close()
+
+        if df_logs.empty:
+            tk.Label(self.chart_frame, text="No noise data available yet.",
+                     font=("Arial", 12)).pack(pady=30)
+            return
+
+        # === Robust timestamp parsing with UTC normalization ===
+        local_tz = datetime.now().astimezone().tzinfo
+        df_logs["timestamp"] = pd.to_datetime(df_logs["timestamp"], errors="coerce", utc=True)
+        df_logs = df_logs.dropna(subset=["timestamp"])
+        df_logs["timestamp"] = (
+            df_logs["timestamp"].dt.tz_convert(local_tz).dt.tz_localize(None)
+        )  # make tz-naive in local time for plotting
+
+        if df_logs.empty:
+            tk.Label(self.chart_frame, text="No valid timestamps available for plotting.",
+                     font=("Arial", 12)).pack(pady=30)
+            return
+
+        # Auto-adjust the visible range the first time charts are loaded
+        min_ts = df_logs["timestamp"].min()
+        max_ts = df_logs["timestamp"].max()
+        min_date = min_ts.date()
+        max_date = max_ts.date()
+
+        if not hasattr(self, "_chart_range_initialized") or not self._chart_range_initialized:
+            self.start_date.set_date(min_date)
+            self.end_date.set_date(max_date)
+            self._chart_range_initialized = True
+
+        # Ensure start <= end for filtering while keeping the user's selection intact
+        start_date_value = self.start_date.get_date()
+        end_date_value = self.end_date.get_date()
+        if start_date_value <= end_date_value:
+            range_start = start_date_value
+            range_end = end_date_value
+        else:
+            range_start = end_date_value
+            range_end = start_date_value
+
+        start = datetime.combine(range_start, datetime.min.time())
+        end = datetime.combine(range_end, datetime.min.time()) + pd.Timedelta(days=1)
+        df_logs = df_logs[(df_logs["timestamp"] >= start) & (df_logs["timestamp"] < end)]
+
+        if not df_sessions.empty:
+            df_sessions["start_time"] = pd.to_datetime(
+                df_sessions["start_time"], errors="coerce", utc=True
+            )
+            df_sessions["end_time"] = pd.to_datetime(
+                df_sessions["end_time"], errors="coerce", utc=True
+            )
+            df_sessions = df_sessions.dropna(subset=["start_time"])
+            df_sessions["start_time"] = (
+                df_sessions["start_time"].dt.tz_convert(local_tz).dt.tz_localize(None)
+            )
+            df_sessions["end_time"] = (
+                df_sessions["end_time"].dt.tz_convert(local_tz).dt.tz_localize(None)
+            )
+            df_sessions = df_sessions[(df_sessions["start_time"] >= start) & (df_sessions["start_time"] < end)]
+            df_sessions.sort_values("start_time", inplace=True)
+
+        if df_logs.empty:
+            tk.Label(self.chart_frame, text="No records for this date range.",
+                     font=("Arial", 12)).pack(pady=30)
+            return
+
+        df_logs["db_level"] = pd.to_numeric(df_logs["db_level"], errors="coerce")
+        if "confidence" in df_logs:
+            df_logs["confidence"] = pd.to_numeric(df_logs["confidence"], errors="coerce")
+        df_logs.dropna(subset=["db_level"], inplace=True)
+
+        if df_logs.empty:
+            tk.Label(self.chart_frame, text="No valid dB readings for this date range.",
+                     font=("Arial", 12)).pack(pady=30)
+            return
+
+        fig = plt.figure(figsize=(12, 7))
+        gs = fig.add_gridspec(2, 2, height_ratios=[2.4, 1.8])
+        ax_trend = fig.add_subplot(gs[0, :])
+        ax_heat = fig.add_subplot(gs[1, 0])
+        ax_strip = fig.add_subplot(gs[1, 1])
+
+        self._plot_noise_trend(ax_trend, df_logs, df_sessions)
+        self._plot_interruption_heatmap(ax_heat, df_logs)
+        self._plot_noise_completion_strip(ax_strip, df_logs, df_sessions)
+
+        display_end = (end - pd.Timedelta(seconds=1)).date()
+        fig.suptitle(
+            f"Noise & Focus Analytics ({start.date()} → {display_end})",
+            fontsize=14,
+            fontweight="bold",
+        )
+        fig.subplots_adjust(top=0.9, hspace=0.45, wspace=0.28)
+
+        canvas = FigureCanvasTkAgg(fig, master=self.chart_frame)
+        canvas.draw()
+        canvas.get_tk_widget().pack(fill="both", expand=True)
+
+
+# === Run App ===
+if __name__ == "__main__":
+    app = NoiseAwareApp()
+    app.mainloop()